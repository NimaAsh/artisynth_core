--- conflicted
+++ resolved
@@ -516,12 +516,7 @@
             IntegrationPoint3d ipnt = e.getIntegrationPoints()[k];
              VectorNd shapeCoords = ipnt.getShapeWeights();
 
-<<<<<<< HEAD
-            double detF = 
-               ipnt.computeGradient (F, e.getNodes(), idat.getInvJ0());
-=======
             double detJ = ipnt.computeJacobianDeterminant (e.getNodes());
->>>>>>> c2327b6c
             for (int i = 0; i < e.numNodes(); i++) {
                for (int j = i; j < e.numNodes(); j++) {
                   // if (e.isTermActive(i, j)) {
@@ -530,12 +525,7 @@
 
                   double m =
                      myDensity * shapeCoords.get(i)
-<<<<<<< HEAD
-                     * shapeCoords.get(j) * ipnt.getWeight() * detF
-                     * idat.getDetJ0();
-=======
                      * shapeCoords.get(j) * ipnt.getWeight() * detJ;
->>>>>>> c2327b6c
 
                   M.set(bi, bj, M.get(bi, bj) + m);
                   if (i != j) {
