/**
 * Copyright (c) 2014, by the Authors: John E Lloyd (UBC)
 *
 * This software is freely available under a 2-clause BSD license. Please see
 * the LICENSE file in the ArtiSynth distribution directory for details.
 */
package artisynth.core.mechmodels;

import java.io.IOException;
import java.io.PrintWriter;
import java.util.Deque;
import java.util.Map;
<<<<<<< HEAD
=======
import java.util.List;
>>>>>>> c5502de3

import maspack.geometry.MeshBase;
import maspack.geometry.PolygonalMesh;
import maspack.geometry.Vertex3d;
import maspack.geometry.GeometryTransformer;
import maspack.matrix.AffineTransform3d;
import maspack.matrix.AffineTransform3dBase;
import maspack.matrix.Point3d;
import maspack.matrix.Matrix3d;
import maspack.matrix.RigidTransform3d;
import maspack.matrix.PolarDecomposition3d;
import maspack.properties.PropertyList;
import maspack.render.Renderer;
import maspack.render.RenderList;
import maspack.render.RenderProps;
import maspack.util.NumberFormat;
import maspack.util.ReaderTokenizer;
import artisynth.core.modelbase.CompositeComponent;
import artisynth.core.modelbase.ModelComponent;
import artisynth.core.modelbase.RenderableComponentBase;
import artisynth.core.modelbase.TransformGeometryContext;
import artisynth.core.modelbase.TransformableGeometry;
import artisynth.core.util.ScalableUnits;
import artisynth.core.util.ScanToken;

/**
 * Contains information about a mesh, including the mesh itself, and it's
 * possible file name and transformation with respect to the original file
 * definition.
 */
public class MeshComponent extends RenderableComponentBase
   implements TransformableGeometry, ScalableUnits {

   protected MeshInfo myMeshInfo;

   public static PropertyList myProps = new PropertyList(
      MeshComponent.class, RenderableComponentBase.class);

   static {
      myProps.add(
         "renderProps * *", "render properties for this component",
         createDefaultRenderProps());
   }

   public PropertyList getAllPropertyInfo() {
      return myProps;
   }

   public MeshComponent(String name) {
      this();
      setName(name);
   }

   public MeshComponent () {
      myMeshInfo = new MeshInfo();
   }

   public MeshComponent (
      MeshBase mesh, String fileName, AffineTransform3dBase X) {
      this();
      setMesh (mesh, fileName, X);
   }

   protected void setMeshFromInfo () {
      MeshBase mesh = getMesh();
      if (mesh != null) {
         mesh.setFixed (true);
      }
   }

   public void setMesh(MeshBase mesh, String fileName, AffineTransform3dBase X) {
      myMeshInfo.set (mesh, fileName, X);
      setMeshFromInfo ();
      RenderProps meshProps = mesh.getRenderProps();
      if (meshProps != null) {
         setRenderProps(meshProps);
      }
   }

   public void setMesh(MeshBase mesh, String fileName) {
      setMesh (mesh, fileName, null);
   }

   public void setMesh(MeshBase mesh) {
      setMesh (mesh, null, null);
   }

   public Vertex3d getVertex (int idx) {
      return getMesh().getVertex (idx);
   }

   public int numVertices() {
      return myMeshInfo.numVertices();
   }

   public MeshBase getMesh() {
      // myMeshInfo will be null if getMesh() is called via setDefaultValues()
      // before construction has finished.
      if (myMeshInfo != null) {
         return myMeshInfo.getMesh();
      }
      else {
         return null;
      }
   }
   
   public AffineTransform3d getFileTransform() {
      return new AffineTransform3d(myMeshInfo.myFileTransform);
   }

   public boolean isFileTransformRigid() {
      return myMeshInfo.myFileTransformRigidP;
   }

   public boolean isMeshModfied() {
      return myMeshInfo.myMeshModifiedP;
   }

   public RenderProps createRenderProps() {
      MeshBase mesh = getMesh();
      if (mesh != null) {
         RenderProps props = mesh.createRenderProps(this);
         return props;
      }
      else {
         return RenderProps.createRenderProps(this);
      }
   }

   private static RenderProps createDefaultRenderProps() {
      RenderProps mr = new RenderProps();
      return mr;
   }

   public void setDefaultValues() {
      setRenderProps(createDefaultRenderProps());
   }

   @Override
   public void prerender(RenderList list) {
      MeshBase mesh = getMesh();
      if (mesh != null) {
         mesh.saveRenderInfo();
         if (!mesh.isFixed()) {
            mesh.notifyVertexPositionsModified();
         }
      }
   }

   public void render(
      Renderer renderer, RenderProps props, int flags) {
      myMeshInfo.render (renderer, props, flags);
   }

   @Override
   public void render(Renderer renderer, int flags) {
      if (isSelected() || isParentOrGrandParentSelected()) {
         flags |= Renderer.SELECTED;
      }
      render(renderer, getRenderProps(), flags);
   }

   protected boolean isParentOrGrandParentSelected() {
      CompositeComponent parent = getParent();
      if (parent != null) {
         if (parent.isSelected()) {
            return true;
         }
         parent = parent.getParent();
         if (parent != null) {
            return parent.isSelected();
         }
      }
      return false;
   }

   @Override
   public void updateBounds(Point3d pmin, Point3d pmax) {
      getMesh().updateBounds(pmin, pmax);
   }

   public void updatePosition (int flags) {
      MeshBase mesh = getMesh();
      mesh.notifyVertexPositionsModified();
   }

   protected void writeItems (
      PrintWriter pw, NumberFormat fmt, CompositeComponent ancestor)
         throws IOException {

      // write mesh info first so that the mesh will be read before renderProps;
      // this is necessary because the mesh determines what type of renderProps
      // should be instantiated
      myMeshInfo.write (pw, fmt);
      getAllPropertyInfo().writeNonDefaultProps (this, pw, fmt);
   }

   protected boolean scanItem (ReaderTokenizer rtok, Deque<ScanToken> tokens)
      throws IOException {

      rtok.nextToken();
      if (scanAttributeName (rtok, "mesh")) {
         myMeshInfo.scan (rtok);  
         setMeshFromInfo();
         return true;
      }
      rtok.pushBack();
      // scan properties
      return super.scanItem (rtok, tokens);
   }

   public void scaleDistance (double s) {
      myMeshInfo.myMesh.scale (s);      
   }

   public void scaleMass (double s) {
   }

   public void transformGeometry (AffineTransform3dBase X) {
      TransformGeometryContext.transform (this, X, 0);
   }

   public void transformGeometry (
      GeometryTransformer gtr, TransformGeometryContext context, int flags) {

<<<<<<< HEAD
      if ((flags & TransformableGeometry.SIMULATING) != 0) {
         return;
      }
      myMeshInfo.transformGeometry (X);
=======
      // transform the mesh itself. Subclasses that provide local pose 
      // information may override this method to instead use
      // myMeshInfo.transformGeometryAndPose(). 
      myMeshInfo.transformGeometry (gtr);
      if (myRenderProps != null) {
         myRenderProps.clearMeshDisplayList();
      }
   }   
   
   public void addTransformableDependencies (
      TransformGeometryContext context, int flags) {
      // no dependencies
>>>>>>> c5502de3
   }

   public void updateSlavePos () {
      // potentially notify of vertex modification
      // TODO: potentially remove this once MFreeModel3d transitions to FemMeshComp
      if (!myMeshInfo.myMesh.isFixed()) {
         myMeshInfo.myMesh.notifyVertexPositionsModified ();
      }
   }

   public static PolygonalMesh[] createSurfaceMeshArray (PolygonalMesh mesh) {
      if (mesh != null) {
         return new PolygonalMesh[] { mesh };
      }
      else {
         return new PolygonalMesh[] {};
      }
   }
   
   public static int numSurfaceMeshes (
      MeshComponentList<?> list) {
      int num = 0;
      for (MeshComponent mc : list) {
         MeshBase mesh = mc.getMesh();
         if (mesh != null && mesh instanceof PolygonalMesh) {
            num++;
         }
      }
      return num;
   }
   
   public static PolygonalMesh[] getSurfaceMeshes (
      MeshComponentList<?> list) {
      PolygonalMesh[] meshes = new PolygonalMesh[numSurfaceMeshes(list)];
      int k = 0;
      for (MeshComponent mc : list) {
         MeshBase mesh = mc.getMesh();
         if (mesh != null && mesh instanceof PolygonalMesh) {
            meshes[k++] = (PolygonalMesh)mesh;
         }
      }     
      return meshes;
   } 
   
   public MeshComponent copy (
      int flags, Map<ModelComponent,ModelComponent> copyMap) {
      MeshComponent comp = (MeshComponent)super.copy (flags, copyMap);

      comp.myMeshInfo = myMeshInfo.copy();

      return comp;
   }
   
}<|MERGE_RESOLUTION|>--- conflicted
+++ resolved
@@ -10,10 +10,7 @@
 import java.io.PrintWriter;
 import java.util.Deque;
 import java.util.Map;
-<<<<<<< HEAD
-=======
 import java.util.List;
->>>>>>> c5502de3
 
 import maspack.geometry.MeshBase;
 import maspack.geometry.PolygonalMesh;
@@ -239,25 +236,15 @@
    public void transformGeometry (
       GeometryTransformer gtr, TransformGeometryContext context, int flags) {
 
-<<<<<<< HEAD
-      if ((flags & TransformableGeometry.SIMULATING) != 0) {
-         return;
-      }
-      myMeshInfo.transformGeometry (X);
-=======
       // transform the mesh itself. Subclasses that provide local pose 
       // information may override this method to instead use
       // myMeshInfo.transformGeometryAndPose(). 
       myMeshInfo.transformGeometry (gtr);
-      if (myRenderProps != null) {
-         myRenderProps.clearMeshDisplayList();
-      }
    }   
    
    public void addTransformableDependencies (
       TransformGeometryContext context, int flags) {
       // no dependencies
->>>>>>> c5502de3
    }
 
    public void updateSlavePos () {
