/**
 * Copyright (c) 2014, by the Authors: John E Lloyd (UBC)
 *
 * This software is freely available under a 2-clause BSD license. Please see
 * the LICENSE file in the ArtiSynth distribution directory for details.
 */
package artisynth.core.mechmodels;

import java.util.*;

import maspack.matrix.*;
import maspack.util.*;
import maspack.geometry.*;
import artisynth.core.modelbase.*;
import artisynth.core.mechmodels.MechSystem.FrictionInfo;

/**
 * Information for a contact constraint formed by a single contact point.
 * @author lloyd
 */
public class ContactConstraint {

   static final double DOUBLE_PREC = 2.2204460492503131e-16;

   ArrayList<ContactMaster> myMasters; // underlying master components which
                         // will be required to resolve the contact
   CollisionHandler myHandler; // handler to which the constraint belongs
   ContactPoint myCpnt0; // first point associated with the contact
   ContactPoint myCpnt1; // second point associated with the contact
   double myLambda;      // most recent impulse used to enforce the constraint
   double myDistance;    // contact penetration distance
   boolean myActive;     // whether or not this constraint is active
   boolean myIdentifyByPoint1; // if true, this constraint should be identified
                         // by the second contact point instead of the first 
   Vector3d myNormal;    // contact direction normal
   int mySolveIndex;     // block index of this constraint in either the
                         // bilateral or unilateral constraint matrix (GT or NT)

   public double getImpulse() {
      return myLambda;
   }

   public void setImpulse (double lam) {
      myLambda = lam;
   }

   public int getSolveIndex() {
      return mySolveIndex;
   }

   public void setSolveIndex (int idx) {
      mySolveIndex = idx;
   }

   public double getDistance() {
      return myDistance;
   }

   public void setDistance (double d) {
      myDistance = d;
   }

   public Vector3d getNormal() {
      return myNormal;
   }

   public void setNormal (Vector3d nrm) {
      myNormal.set (nrm);
   }

   public boolean isActive() {
      return myActive;
   }

   public void setActive (boolean active) {
      myActive = active;
   }

   public void clearMasters() {
      myMasters.clear();
   }

   public ArrayList<ContactMaster> getMasters() {
      return myMasters;
   }

   public boolean isControllable() {
      for (int i=0; i<myMasters.size(); i++) {
         if (myMasters.get(i).myComp.isControllable()) {
            return true;
         }
      }
      return false;
   }

   public ContactConstraint (CollisionHandler handler) {
      myHandler = handler;
      myMasters = new ArrayList<ContactMaster>();
      myNormal = new Vector3d();
      myCpnt0 = new ContactPoint();
      myCpnt0.myVtxs = new Vertex3d[0];
      myIdentifyByPoint1 = false;
   }
   
   public ContactConstraint (CollisionHandler handler, ContactPoint cpnt0) {
      myHandler = handler;
      myMasters = new ArrayList<ContactMaster>();
      myNormal = new Vector3d();
      myCpnt0 = new ContactPoint(cpnt0);
      myIdentifyByPoint1 = false;
   }

   public ContactConstraint (
      CollisionHandler handler, ContactPoint cpnt0, ContactPoint cpnt1) {
      myHandler = handler;
      myMasters = new ArrayList<ContactMaster>();
      myNormal = new Vector3d();
      myCpnt0 = new ContactPoint(cpnt0);
      myCpnt1 = new ContactPoint(cpnt1);
      myIdentifyByPoint1 = false;
   }

   public void setContactPoint0 (Point3d pnt) {
      myCpnt0.set (pnt);
   }

   public void setContactPoint1 (Point3d pnt) {
      if (myCpnt1 == null) {
         myCpnt1 = new ContactPoint();
      }
      myCpnt1.set (pnt);
   }

   public void setContactPoints (ContactPoint cpnt0, ContactPoint cpnt1) {
      myCpnt0 = cpnt0;
      myCpnt1 = cpnt1;
   }

   public void equateContactPoints (){
      myCpnt1 = myCpnt0;
   }

   public double getDerivative() {
      // TODO LATER
      return 0;
   }

   public void addConstraintBlocks (SparseBlockMatrix GT, int bj) {
      for (int k=0; k<myMasters.size(); k++) {
         ContactMaster cm = myMasters.get(k);
         int bi = cm.getSolveIndex();
         if (bi != -1) {
            MatrixBlock blk = cm.getBlock(myNormal);
            GT.addBlock(bi, bj, blk);
         }
      }
   }

   double computeFrictionDir (Vector3d dir) {

      // compute relative velocity into dir
      dir.setZero();

      for (int i=0; i<myMasters.size(); i++) {
         myMasters.get(i).addRelativeVelocity (dir);
      }
      // turn this into tangential velocity
      dir.scaledAdd(-myNormal.dot(dir), myNormal);
      double mag = dir.norm();

      if (mag > DOUBLE_PREC) {
         dir.scale(-1/mag);
         return mag;
      }
      else {
         return 0;
      }
   }

   void computeFrictionDirs (Vector3d dir1, Vector3d dir2) {

      if (computeFrictionDir (dir1) == 0) {
         // choose an arbitrary direction perpendicular to the normal
         dir1.perpendicular (myNormal);         
      }
      dir1.negate();
      dir2.cross (myNormal, dir1);
   }

   public int add1DFrictionConstraints (
      SparseBlockMatrix DT, FrictionInfo[] finfo, double mu, int numf) {

      Vector3d dir = new Vector3d();
      if (myMasters.size() > 0 && computeFrictionDir(dir) > 0 && mu > 0) {
         finfo[numf].mu = mu;
         finfo[numf].contactIdx0 = mySolveIndex;
         finfo[numf].contactIdx1 = -1;
         finfo[numf].flags = FrictionInfo.BILATERAL;
         for (int i=0; i<myMasters.size(); i++) {
            ContactMaster cm = myMasters.get(i);
            int bi = cm.getSolveIndex();
            if (bi != -1) {            
               MatrixBlock blk = cm.get1DFrictionBlock (dir);
               Vector3d tmp = new Vector3d();
               tmp.x = blk.get(0,0);
               tmp.y = blk.get(1,0);
               tmp.z = blk.get(2,0);
               DT.addBlock (bi, numf, blk);
            }
         }
         numf++;
      }
      return numf;      
   }

   public int add2DFrictionConstraints (
      SparseBlockMatrix DT, FrictionInfo[] finfo, double mu, int numf) {

      if (myMasters.size() > 0) {
         Vector3d dir1 = new Vector3d();
         Vector3d dir2 = new Vector3d();
         computeFrictionDirs (dir1, dir2);
         finfo[numf].mu = mu;
         finfo[numf].contactIdx0 = mySolveIndex;
         finfo[numf].contactIdx1 = -1;
         finfo[numf].flags = 0;
         for (int i=0; i<myMasters.size(); i++) {
            ContactMaster cm = myMasters.get(i);
            int bi = cm.getSolveIndex();
            if (bi != -1) {            
               MatrixBlock blk = cm.get2DFrictionBlock (dir1, dir2);
               DT.addBlock (bi, numf, blk);
            }
         }
         numf++;
      }
      return numf;      
   }

   protected void assignMasters (
      CollidableBody collidable, double w, ContactPoint cpnt) {
      
      if (collidable instanceof RigidBody) {
         myMasters.add (
            new ContactMaster ((RigidBody)collidable, w, cpnt));
      }
      else if (collidable instanceof RigidMeshComp) {
         myMasters.add (
            new ContactMaster (
               ((RigidMeshComp)collidable).getRigidBody(), w, cpnt));        
      }
      else {
         Vertex3d[] vtxs = cpnt.getVertices();
         double[] wgts = cpnt.getWeights();
         ArrayList<ContactMaster> newMasters = new ArrayList<ContactMaster>();
         for (int i=0; i<vtxs.length; i++) {
            newMasters.clear();
            collidable.getVertexMasters (newMasters, vtxs[i]);
            for (int j=0; j<newMasters.size(); j++) {
               ContactMaster cm = newMasters.get(j);
               // see if master has already been added; if so, just adjust weight
               boolean masterAlreadyAdded = false;
               for (int k=0; k<myMasters.size(); k++) {
                  ContactMaster pm = myMasters.get(k);
                  if (pm.myComp == cm.myComp) {
                     pm.myWeight += (w*wgts[i]*cm.myWeight);
                     masterAlreadyAdded = true;
                     break;
                  }
               }
               if (!masterAlreadyAdded) {
                  cm.myWeight = w*wgts[i]*cm.myWeight;
                  cm.myCpnt = cpnt;
                  myMasters.add (cm);
               }
            }
         }
      }
   }
   
   public void assignMasters (
      CollidableBody collidable0, CollidableBody collidable1) {

      myMasters.clear();

      // if (!(collidable1 instanceof RigidBody) &&
      //     collidable2 instanceof RigidBody) {
      //    // use loc for RigidBody masters for Fem-RB contact
      //    collidable1.getContactMasters (myMasters, 1, myInfo1);
      //    ((RigidBody)collidable2).getContactMastersX (myMasters, -1, myInfo2);
      //    return;
      // } 
      assignMasters (collidable0, 1, myCpnt0);
      assignMasters (collidable1, -1, myCpnt1);
   }

   public void getState (DataBuffer data) {

      ContactPoint.getState (data, myCpnt0);
      ContactPoint.getState (data, myCpnt1);
      data.dput (myLambda);
      data.dput (myDistance);
      data.zput (myActive ? 1 : 0);
      data.zput (myIdentifyByPoint1 ? 1 : 0);
      data.dput (myNormal.x);
      data.dput (myNormal.y);
      data.dput (myNormal.z);
   }

   public void setState (
      DataBuffer data, CollidableBody collidable0, CollidableBody collidable1) {
      
      myCpnt0 = ContactPoint.setState (data, collidable0.getCollisionMesh());
      myCpnt1 = ContactPoint.setState (data, collidable1.getCollisionMesh());
      if (myCpnt1 == null) {
         myCpnt1 = myCpnt0;
      }
      myLambda = data.dget();
      myDistance = data.dget();
      myActive = (data.zget() == 1);
      myIdentifyByPoint1 = (data.zget() == 1);
      myNormal.x = data.dget();
      myNormal.y = data.dget();
      myNormal.z = data.dget();
      assignMasters (collidable0, collidable1);
   }

   public static void skipState (DataBuffer data) {

      ContactPoint.skipState (data);
      ContactPoint.skipState (data);
      data.dskip (5);
      data.zskip (1);
   }

   public static void putState (DataBuffer newData, DataBuffer oldData) {

      ContactPoint.putState (newData, oldData);
      ContactPoint.putState (newData, oldData);
      newData.putData (oldData, 5, 1);
   }

   public String toString (String fmtStr) {
      NumberFormat fmt = new NumberFormat (fmtStr);
      String str = "[ pnt0=" + myCpnt0.toString(fmtStr);
      str += " pnt1=" + myCpnt1.toString(fmtStr);
      str += " dist=" + fmt.format(myDistance) + " ]";
      return str;
   }
<<<<<<< HEAD
   
=======
>>>>>>> 5c6634c6
}<|MERGE_RESOLUTION|>--- conflicted
+++ resolved
@@ -347,8 +347,4 @@
       str += " dist=" + fmt.format(myDistance) + " ]";
       return str;
    }
-<<<<<<< HEAD
-   
-=======
->>>>>>> 5c6634c6
 }