--- conflicted
+++ resolved
@@ -153,10 +153,7 @@
       super.prerender (list);
    }
 
-<<<<<<< HEAD
    public void render (Renderer renderer, int flags) {
-=======
-   public void render (GLRenderer renderer, int flags) {
 
       if (myPlaneSize > 0) {
          computeRenderVtxs ();
@@ -177,7 +174,6 @@
          renderer.restoreShading (props);
          renderer.setDefaultFaceMode();
       }
->>>>>>> c5502de3
    }
    
    public void scaleMass (double s) {
