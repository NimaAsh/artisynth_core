--- conflicted
+++ resolved
@@ -1617,15 +1617,6 @@
             mesh.addFace (indices[k]);
          }
       }
-<<<<<<< HEAD
-      ArrayList<Vector3d> textureVertexList = new ArrayList<Vector3d>();
-      mesh.setTextureIndicesArray (
-         getLocalTextureIndicesAndVertices (textureVertexList));
-      mesh.setTextureVertices (textureVertexList);
-      ArrayList<Vector3d> normalList = new ArrayList<Vector3d>();
-      mesh.setNormalIndices (getLocalNormalIndicesAndVertices (normalList));
-      mesh.setNormalList (normalList);
-=======
       ArrayList<Vector3d> textureCoords = new ArrayList<Vector3d>();
       int[] tindices = getLocalTextureIndicesAndVertices (textureCoords);
       if (tindices != null) {
@@ -1637,7 +1628,6 @@
          mesh.setNormals (normals, nindices);
          mesh.setHardEdgesFromNormals();
       }      
->>>>>>> 920dc37a
       setNameAndRenderProps (mesh, groupName);
    }
 
