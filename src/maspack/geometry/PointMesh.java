--- conflicted
+++ resolved
@@ -6,6 +6,7 @@
  */
 package maspack.geometry;
 
+import java.awt.Color;
 import java.io.BufferedReader;
 import java.io.File;
 import java.io.FileReader;
@@ -15,15 +16,19 @@
 import java.util.Collection;
 import java.util.List;
 
+import javax.media.opengl.GL2;
+
+import jogamp.opengl.glu.error.Error;
 import maspack.geometry.io.WavefrontReader;
 import maspack.geometry.io.XyzbReader;
 import maspack.matrix.AffineTransform3dBase;
 import maspack.matrix.Point3d;
 import maspack.matrix.Vector3d;
 import maspack.properties.HasProperties;
+import maspack.render.GLRenderer;
 import maspack.render.RenderProps;
-import maspack.render.Renderer;
-import maspack.render.GL.GL2.PointMeshRenderer;
+import maspack.render.RenderProps.PointStyle;
+import maspack.render.RenderProps.Shading;
 import maspack.util.NumberFormat;
 import maspack.util.ReaderTokenizer;
 
@@ -32,56 +37,12 @@
  */
 public class PointMesh extends MeshBase {
 
-   PointMeshRenderer myMeshRenderer = null;
-   
+   public static boolean useDisplayListsIfPossible = true;
    protected AABBTree myBVTree = null;
    protected boolean myBVTreeValid = false;
    // if > 0, causes normals to be rendered
    protected double myNormalRenderLen = 0;
 
-<<<<<<< HEAD
-   /**
-    * {@inheritDoc}
-    */
-   public int getNumNormals() {
-      if (myNormalList == null) {
-         return 0;
-      }
-      else {
-         return myNormalList.size();
-      }
-   }
-
-   /**
-    * {@inheritDoc}
-    */
-   public Vector3d getNormal (int idx) {
-      if (myNormalList == null) {
-         throw new ArrayIndexOutOfBoundsException ("idx="+idx+", size=0");
-      }
-      else {
-         return myNormalList.get(idx);
-      }
-   }
-
-   public ArrayList<Vector3d> getNormals() {
-      return myNormalList;
-   }
-
-   public void setNormals (ArrayList<Vector3d> normals) {
-      myNormalList.clear();
-      for (int i=0; i<normals.size(); i++) {
-         Vector3d nrm = new Vector3d(normals.get(i));
-         double mag = nrm.norm();
-         if (mag != 0) {
-            nrm.scale (1/mag);
-         }
-         myNormalList.add (nrm);
-      }
-   }
-   
-=======
->>>>>>> 920dc37a
    /**
     * {@inheritDoc}
     */
@@ -108,20 +69,6 @@
       this();
       read (new BufferedReader (new FileReader (file)));
    }
-<<<<<<< HEAD
-   
-   public PointMesh (PointMesh old) {
-      super();
-      for (Vertex3d v : old.myVertices) {
-         addVertex (new Vertex3d (new Point3d (v.pnt), v.idx));
-      }
-      copyNormals (old);
-      copyColors (old);
-      
-      setMeshToWorld (old.XMeshToWorld);
-   }
-=======
->>>>>>> 920dc37a
 
    public double getNormalRenderLen() {
       return myNormalRenderLen;
@@ -130,42 +77,10 @@
    public void setNormalRenderLen (double len) {
       if (myNormalRenderLen != len) {
          myNormalRenderLen = len;
-         notifyModified();  // XXX maybe this should be tracked separately
-      }
-   }
-
-<<<<<<< HEAD
-   /**
-    * Applies an affine transformation to the vertices of this mesh. The
-    * topology of the mesh remains unchanged.
-    * 
-    * @param X
-    * affine transformation
-    */
-   public void transform (AffineTransform3dBase X) {
-      super.transform (X);
-      for (Vector3d vn : myNormalList) {
-         vn.transform (X);
-         vn.normalize();
-      }
-   }
-
-   /**
-    * Applies an inverse affine transformation to the vertices of this mesh. The
-    * topology of the mesh remains unchanged.
-    * 
-    * @param X
-    * affine transformation
-    */
-   public void inverseTransform (AffineTransform3dBase X) {
-      super.inverseTransform (X);
-      for (Vector3d vn : myNormalList) {
-         vn.transform (X);
-         vn.normalize();
-      }
-   }
-=======
->>>>>>> 920dc37a
+         clearDisplayList();
+      }
+   }
+
 
 
    public void readBinary (File file) throws IOException {
@@ -223,26 +138,12 @@
          addVertex (pnts[i]);
       }
       if (nrms != null) {
-<<<<<<< HEAD
-         myNormalList = new ArrayList<Vector3d>(pnts.length);
-         myNormalIndices = new ArrayList<int[]>(pnts.length);
-         for (int i=0; i<pnts.length; i++) {
-            if (byReference) {
-               myNormalList.add (nrms[i]);
-            }
-            else {
-               myNormalList.add (new Vector3d(nrms[i]));
-            }
-            myNormalIndices.add(new int[]{i});
-=======
          ArrayList<Vector3d> nlist = new ArrayList<Vector3d>(nrms.length);
          for (int i=0; i<nrms.length; i++) {
             nlist.add (nrms[i]);
->>>>>>> 920dc37a
          }
          setNormals (nlist, /*indices=*/null);
       }
-      notifyModified();
    }
 
    /**
@@ -295,8 +196,8 @@
          pw.println ("v " + fmt.format (pnt.x) + " " + fmt.format (pnt.y) + " " +
                      fmt.format (pnt.z));
       }
-      if (myNormalList != null) {
-         for (Vector3d nrm : myNormalList) {
+      if (myNormals != null) {
+         for (Vector3d nrm : myNormals) {
             pw.println ("vn " + fmt.format (nrm.x) + " " + fmt.format (nrm.y) + " " +
                         fmt.format (nrm.z));
          }
@@ -304,20 +205,6 @@
       pw.flush();
    }
 
-<<<<<<< HEAD
-   /**
-    * Clears this mesh (makes it empty).
-    */
-   public void clear() {
-      // verts = null;
-      super.clear();
-      clearNormals();
-   }
-
-   public void render (Renderer renderer, RenderProps props, int flags) {
-      if (myMeshRenderer == null) {
-         myMeshRenderer = new PointMeshRenderer();
-=======
    public void render (GLRenderer renderer, RenderProps props, int flags) {
       GL2 gl = renderer.getGL2().getGL2();
 
@@ -460,14 +347,22 @@
             gl.glCallList (displayList);
             renderer.checkAndPrintGLError();
          }
->>>>>>> 920dc37a
-      }
-      if (hasVertexColoring () && ((flags & Renderer.SELECTED) == 0)) {
-         flags |= Renderer.VERTEX_COLORING;
-         flags |= Renderer.HSV_COLOR_INTERPOLATION;
-      }
+      }
+      else {
+         gl.glCallList (displayList);
+      }
+
+      if (reenableLighting) {
+         renderer.setLightingEnabled (true);
+      }
+      renderer.setPointSize (savedPointSize);
+      renderer.setLineWidth (savedLineWidth);
+      renderer.setShadeModel (savedShadeModel);
+
+      gl.glPopMatrix();
       
-      myMeshRenderer.render (renderer, this, props, flags);
+      renderer.checkAndPrintGLError();
+      
    }
 
    /** 
@@ -479,40 +374,10 @@
       return (PointMesh)super.copy();
    }
 
-<<<<<<< HEAD
-   /** 
-    * Creates a copy of this mesh using a specific set of vertices.
-    */
-   public PointMesh copyWithVertices (ArrayList<? extends Vertex3d> vtxs) {
-      PointMesh mesh = new PointMesh();
-
-      if (vtxs.size() < myVertices.size()) {
-         throw new IllegalArgumentException (
-            "Number of supplied vertices="+vtxs.size()+", need "+myVertices.size());
-      }
-      for (int i=0; i<vtxs.size(); i++) {
-         mesh.addVertex (vtxs.get(i));
-      }
-      mesh.setMeshToWorld (XMeshToWorld);
-      
-      mesh.copyNormals (this);
-      copyColors(this);
-      
-      if (myRenderProps != null) {
-         mesh.setRenderProps (myRenderProps);
-      }
-      else {
-         mesh.myRenderProps = null;
-      }
-      mesh.setFixed (isFixed());
-      mesh.setRenderBuffered (isRenderBuffered());
-      mesh.setName(getName());
-=======
    public PointMesh clone() {
       PointMesh mesh = (PointMesh)super.clone();
       mesh.myBVTree = null;
       mesh.myBVTreeValid = false;
->>>>>>> 920dc37a
       return mesh;
    }
 
@@ -525,47 +390,7 @@
     * @param mesh Mesh to be added to this mesh
     */
    public void addMesh (PointMesh mesh) {
-<<<<<<< HEAD
-
-      for (int i = 0; i < mesh.getNumVertices(); i++) {
-         Point3d p = mesh.getVertices().get(i).getPosition();
-         //	 p.transform(X);
-         addVertex(p);
-      }
-
-      boolean iHasNormals = (hasNormals() && myNormalIndices.size() == getNumVertices());
-      boolean sheHasNormals = (mesh.hasNormals() && mesh.myNormalIndices.size() == mesh.getNumVertices());
-      if (sheHasNormals && iHasNormals) {
-         int vnoff = myNormalList.size();
-         for (int i=0; i<mesh.myNormalList.size(); i++) {
-            Vector3d vn = new Vector3d (mesh.myNormalList.get (i));
-            myNormalList.add (vn);
-         }
-         for (int i=0; i<mesh.myNormalIndices.size(); i++) {
-            myNormalIndices.add(new int[]{mesh.myNormalIndices.get(i)[0]+vnoff});
-         }
-      }
-      else {
-         clearNormals();
-      }
-      
-      boolean iHasColors = (hasColors() && myColorIndices.size() == getNumVertices());
-      boolean sheHasColors = (mesh.hasColors() && mesh.myColorIndices.size() == mesh.getNumVertices());
-      if (sheHasColors && iHasColors) {
-         int vcoff = myColorList.size();
-         for (int i=0; i<mesh.myColorList.size(); i++) {
-            myColorList.add(mesh.myColorList.get(i));
-         }
-         for (int i=0; i<mesh.myColorIndices.size(); i++) {
-            myColorIndices.add(new int[]{mesh.myColorIndices.get(i)[0]+vcoff});
-         }
-      }
-      else {
-         clearColors();
-      }
-=======
       super.addMesh (mesh);
->>>>>>> 920dc37a
    }
 
    public AABBTree getBVTree() {
@@ -596,73 +421,6 @@
       }
       return true;
    }
-<<<<<<< HEAD
-   
-   @Override
-   public void setNormalIndices(int[][] indices) {
-      if (indices != null) {
-         if (indices.length < myVertices.size()) {
-            throw new IllegalArgumentException (
-               "indices length " + indices.length +
-               " less than number of vertices " + myVertices.size());
-         }
-         for (int i=0; i<myVertices.size(); i++) {
-            if (indices[i] == null) {
-               System.out.println (
-                  "Warning: some vertices have normals, others don't; " +
-                  "ignoring normals");               
-               indices = null;
-               break;
-            }
-         }
-      }
-      if (indices != null) {
-         ArrayList<int[]> newNormalIndices =
-            new ArrayList<int[]>(myVertices.size());
-            for (int i=0; i<myVertices.size(); i++) {
-               newNormalIndices.add (new int[]{indices[i][0]});
-            }
-            this.myNormalIndices = newNormalIndices;
-      }
-      else {
-         this.myNormalIndices = null;
-         this.myNormalList.clear();
-      }
-      notifyModified();
-   }
-   
-   @Override
-   public void setColorIndices(int[][] indices) {
-      if (indices != null) {
-         if (indices.length < myVertices.size()) {
-            throw new IllegalArgumentException (
-               "indices length " + indices.length +
-               " less than number of vertices " + myVertices.size());
-         }
-         for (int i=0; i<myVertices.size(); i++) {
-            if (indices[i] == null) {
-               System.out.println (
-                  "Warning: some vertices have colors, others don't; " +
-                  "ignoring colors");               
-               indices = null;
-               break;
-            }
-         }
-      }
-      if (indices != null) {
-         ArrayList<int[]> newColorIndices =
-            new ArrayList<int[]>(myVertices.size());
-            for (int i=0; i<myVertices.size(); i++) {
-               newColorIndices.add (new int[]{indices[i][0]});
-            }
-            this.myColorIndices = newColorIndices;
-      }
-      else {
-         this.myColorIndices = null;
-         this.myColorList.clear();
-      }
-      notifyModified();
-=======
 
    public int[] createVertexIndices() {
       int[] indices = new int[numVertices()];
@@ -737,7 +495,6 @@
          adjustAttributesForRemovedFeatures (removed);
       }
       return removed;
->>>>>>> 920dc37a
    }
 
 }