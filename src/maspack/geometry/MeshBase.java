--- conflicted
+++ resolved
@@ -11,7 +11,6 @@
 import java.io.PrintWriter;
 import java.io.Reader;
 import java.util.ArrayList;
-import java.util.Arrays;
 import java.util.Collection;
 import java.util.Collections;
 import java.util.LinkedList;
@@ -37,15 +36,8 @@
  * A "mesh" is a geometric object defined by a set of vertices, which are then
  * connected in some specific way.
  */
-<<<<<<< HEAD
-public abstract class MeshBase implements Renderable {
-
-=======
 public abstract class MeshBase implements Renderable, Cloneable {
    
-   private boolean fastRemoval = false;
-   
->>>>>>> 920dc37a
    public RigidTransform3d XMeshToWorld = new RigidTransform3d();
    protected boolean myXMeshToWorldIsIdentity = true;
    protected ArrayList<Vertex3d> myVertices = new ArrayList<Vertex3d>();
@@ -68,32 +60,16 @@
    protected boolean myNormalsExplicitP = false;
 
    protected RenderProps myRenderProps = null;
-<<<<<<< HEAD
-   public boolean isFixed = true;
-   public boolean hasVertexColoring = false;
-   public boolean myColorsFixed = false;
+   protected boolean isFixed = true;
+   protected boolean myColorsFixed = false;
+   protected boolean myVertexColoringP = false;
+   protected boolean myFeatureColoringP = false;
    
    int version = 0;  // used for detecting changes
    boolean modified = true;  
-=======
-   protected boolean isFixed = true;
->>>>>>> 920dc37a
    
-   /*
-    * vertex normals saved if mesh is read in from a file with explicit vertex
-    * normals.
-    */
-   protected ArrayList<Vector3d> myNormalList = new ArrayList<Vector3d>();
-   protected ArrayList<int[]> myNormalIndices = null;
-
-   /*
-    * vertex colors
-    */
-   protected ArrayList<byte[]> myColorList = new ArrayList<byte[]>();
-   protected ArrayList<int[]> myColorIndices = null;
-
    protected boolean myRenderBufferedP = false;
-   private RigidTransform3d myXMeshToWorldRender;
+   RigidTransform3d myXMeshToWorldRender;
    protected Point3d myLocalMinCoords = new Point3d();
    protected Point3d myLocalMaxCoords = new Point3d();
    protected boolean myLocalBoundsValid = false;
@@ -105,7 +81,7 @@
    //protected int myWorldCoordCounter = 0;
 
    protected String myName;
-
+   
    public void setName (String name) {
       myName = name;
    }
@@ -134,7 +110,7 @@
       myLocalBoundsValid = false;
       myWorldBoundsValid = false;
    }
-
+   
    private void incrementVersion() {
       version++;
    }
@@ -150,34 +126,27 @@
    public void notifyModified() {
       modified = true;
    }
-   
+
    /**
     * Notifies this mesh that vertex positions have been modified, and cached
     * data dependent on these positions should be invalidated.
     */
    public void notifyVertexPositionsModified() {
       invalidateBoundingInfo();
-<<<<<<< HEAD
       notifyModified();
-=======
-      clearDisplayList();
       myAutoNormalsValidP = false;
->>>>>>> 920dc37a
-   }
-
+   }
+   
    /** 
     * Used internally and by subclasses to notify this mesh that its
     * topological structure has changed.
     */
    protected void notifyStructureChanged() {
       clearBoundingInfo();
-<<<<<<< HEAD
       notifyModified();
-=======
       myIndexOffsets = null;
       // normals may be cleared too, but that will be handled elsewhere
       myAutoNormalsValidP = false;
->>>>>>> 920dc37a
    }
 
    /**
@@ -189,9 +158,9 @@
 
    /**
     * Sets whether or not this mesh to is to be considered ``fixed''. A fixed
-    * mesh is one for which the vertex coordinate values and normals are considered
-    * constant. Rendering speeds can therefore be improved by pre-allocating
-    * appropriate graphical display buffers.
+    * mesh is one for which the vertex coordinate values and normals are
+    * considered constant. Rendering speeds can therefore be improved by
+    * pre-allocating appropriate graphical display buffers.
     * 
     * <p>
     * By default, a mesh is set to be fixed unless the vertices are created
@@ -217,12 +186,6 @@
    public boolean isFixed() {
       return isFixed;
    }
-<<<<<<< HEAD
-
-=======
-   
-   protected boolean myVertexColoringP = false;
-   protected boolean myFeatureColoringP = false;
    
    /**
     * Enables vertex coloring for this mesh. This creates a default color for
@@ -249,7 +212,6 @@
          myFeatureColoringP = false;
       }
    }
->>>>>>> 920dc37a
 
    /**
     * Returns <code>true</code> if vertex coloring is enabled for this
@@ -257,21 +219,10 @@
     *
     * @return <code>true</code> if vertex coloring is enabled.
     */
-<<<<<<< HEAD
-   public void setVertexColoring (boolean vertexColoring) {
-      if (hasVertexColoring != vertexColoring) {
-         hasVertexColoring = vertexColoring;
-         notifyModified();
-      }
-   }
-
-
-=======
    public boolean getVertexColoringEnabled () {
       return myVertexColoringP;
    }
 
->>>>>>> 920dc37a
    /**
     * Enables feature coloring for this mesh. This creates a default color for
     * each existing feature, and sets the color indices to the same as those
@@ -285,12 +236,6 @@
     * Feature coloring is disabled by any call to {@link #setColors} or {@link
     * #clearColors}.
     */
-<<<<<<< HEAD
-   public boolean hasVertexColoring () {
-      return hasVertexColoring;
-   }
-
-=======
    public void setFeatureColoringEnabled () {
       if (!myFeatureColoringP) {
          float[] defaultColor = new float[] {0.5f, 0.5f, 0.5f, 1.0f};
@@ -313,7 +258,6 @@
    public boolean getFeatureColoringEnabled () {
       return myFeatureColoringP;
    }
->>>>>>> 920dc37a
 
    /**
     * {@inheritDoc}
@@ -622,7 +566,7 @@
       }
       notifyStructureChanged();
    }
-
+   
    /**
     * Removes a vertex from this mesh.
     *
@@ -631,10 +575,6 @@
     * @return true if the vertex was present
     */
    public boolean removeVertexFast (Vertex3d vtx) {
-      return doRemoveVertexFast (vtx);
-   }
-   
-   protected boolean doRemoveVertexFast (Vertex3d vtx) {
       int idx = vtx.getIndex();
       int last = myVertices.size()-1;
       if (idx >= 0 && idx <= last ) {
@@ -663,37 +603,16 @@
     * @return true if the vertex was present
     */
    public boolean removeVertex (Vertex3d vtx) {
-<<<<<<< HEAD
-
+      
       if (myVertices.remove (vtx)) {
-
+         if (myVertexColoringP) {
+            myColors.remove (vtx.idx);
+            myColorIndices = null; // will be rebuilt on demand
+         }
          // reindex subsequent vertices
-
+         
          for (int i=vtx.getIndex(); i<myVertices.size(); i++) {
             myVertices.get(i).setIndex (i);
-=======
-      
-      if (fastRemoval) {
-         return doRemoveVertexFast (vtx);
-      } else {
-     
-         if (myVertices.remove (vtx)) {
-            if (myVertexColoringP) {
-               myColors.remove (vtx.idx);
-               myColorIndices = null; // will be rebuilt on demand
-            }
-            // reindex subsequent vertices
-            
-            for (int i=vtx.getIndex(); i<myVertices.size(); i++) {
-               myVertices.get(i).setIndex (i);
-            }
-            vtx.setMesh (null);
-            notifyStructureChanged();
-            return true;
-         }
-         else {
-            return false;
->>>>>>> 920dc37a
          }
          vtx.setMesh (null);
          notifyStructureChanged();
@@ -703,7 +622,7 @@
          return false;
       }
    }
-
+   
    /**
     * Removes a set of vertices from this mesh, as indicated by a collection.
     *
@@ -728,7 +647,7 @@
             }
          }
          ArrayList<Vertex3d> newVertexList =
-         new ArrayList<Vertex3d>(myVertices.size()-deleteIdxs.size());
+            new ArrayList<Vertex3d>(myVertices.size()-deleteIdxs.size());
          int k = 0;
          for (int i=0; i<myVertices.size(); i++) {
             Vertex3d v = myVertices.get(i);
@@ -856,7 +775,7 @@
       }
       notifyVertexPositionsModified();
    }
-
+   
    /**
     * Scales the vertices of this mesh in the given directions. 
     * The topology remains unchanged.
@@ -960,7 +879,7 @@
          clearNormals(); // auto normals will be regenerated
       }
       invalidateBoundingInfo();
-      clearDisplayList();
+      notifyModified();
    }
 
    /**
@@ -987,7 +906,7 @@
          clearNormals(); // auto normals will be regenerated
       }
       invalidateBoundingInfo();
-      clearDisplayList();
+      notifyModified();
    }
 
    // /**
@@ -1193,7 +1112,7 @@
 
    public void getSelection (LinkedList<Object> list, int qid) {
    }
-
+   
    public boolean isSelectable() {
       return false;
    }
@@ -1213,7 +1132,7 @@
       }
       return newIdxs;
    }
-
+   
    protected void printIdxs (String name, int[] idxs) {
       System.out.print (name + ":");
       for (int i=0; i<idxs.length; i++) {
@@ -1224,13 +1143,8 @@
 
    public void setRenderBuffered (boolean enable) {
       if (enable) { // do a save render info right away to be ready for the
-<<<<<<< HEAD
-         // next render
-         saveRenderInfo();
-=======
                      // next render
          saveRenderInfo(myRenderProps);
->>>>>>> 920dc37a
       }
       // set myRenderBufferedP last because otherwise render might occur
       // before saveRenderInfo is complete
@@ -1241,11 +1155,6 @@
       return myRenderBufferedP;
    }
 
-<<<<<<< HEAD
-   public void saveRenderInfo() {
-      if (getXMeshToWorldRender() == null) {
-         setXMeshToWorldRender(new RigidTransform3d());
-=======
    protected boolean maybeRebuildVertexRenderNormals() {
       if (!myRenderNormalsValidP) {
          ArrayList<Vector3d> normals = getNormals();
@@ -1284,9 +1193,8 @@
    public void saveRenderInfo (RenderProps props) {
       if (myXMeshToWorldRender == null) {
          myXMeshToWorldRender = new RigidTransform3d();
->>>>>>> 920dc37a
-      }
-      getXMeshToWorldRender().set (XMeshToWorld);
+      }
+      myXMeshToWorldRender.set (XMeshToWorld);
       if (!isFixed) {
          for (int i = 0; i < myVertices.size(); i++) {
             myVertices.get (i).saveRenderInfo();
@@ -1370,7 +1278,6 @@
          mesh.myRenderProps = null;
       }
       mesh.setFixed (isFixed());
-      mesh.myDisplayListValid = false;
       mesh.setRenderBuffered (isRenderBuffered());
 
       mesh.myLocalMinCoords = new Point3d();
@@ -1552,7 +1459,7 @@
       }
       return radius/myVertices.size();
    }
-
+   
    /**
     * {@inheritDoc}
     */
@@ -1562,28 +1469,20 @@
 
    public abstract void render (
       Renderer renderer, RenderProps props, int flags);
-
+      
    /**
     * Base method for testing if two meshes are equal. Two MeshBase objects are
-    * considered equal if their vertex coordinates, normals, and transforms are equal
+    * considered equal if their vertex coordinates and transforms are equal
     * within <code>eps</code>. This method, and its overrides, is used
     * in mesh unit tests.
     */
    public boolean epsilonEquals (MeshBase base, double eps) {
-      if (this == base) {
-         return true;
-      }
-
       if (!XMeshToWorld.epsilonEquals (base.XMeshToWorld, eps)) {
          return false;
       }
       if (myVertices.size() != base.myVertices.size()) {
          return false;
       }
-      if (hasNormals() != base.hasNormals()) {
-         return false;
-      }
-
       for (int i=0; i<myVertices.size(); i++) {
          Vertex3d vtx0 = myVertices.get(i);
          Vertex3d vtx1 = base.myVertices.get(i);
@@ -1591,23 +1490,6 @@
             return false;
          }
       }
-<<<<<<< HEAD
-
-      if (hasNormals()) {
-         if (myNormalIndices.size() != base.myNormalIndices.size()) {
-            return false;
-         }
-         for (int i=0; i<myNormalIndices.size(); ++i) {
-            int[] n0idx = myNormalIndices.get(i);
-            int[] n1idx = base.myNormalIndices.get(i);
-            if (n0idx.length != n1idx.length) {
-               return false;
-            }
-            for (int j=0; j<n0idx.length; ++j) {
-               Vector3d n0 = getNormal(n0idx[j]);
-               Vector3d n1 = base.getNormal(n1idx[j]);
-               if (!n0.epsilonEquals(n1, eps)) {
-=======
       if (myNormalsExplicitP != base.myNormalsExplicitP) {
          return false;
       }
@@ -1638,56 +1520,10 @@
             float[] col1 = base.myColors.get(i);
             for (int j=0; j<4; j++) {
                if (Math.abs(col0[j]-col1[j]) > eps) {
->>>>>>> 920dc37a
                   return false;
                }
             }
          }
-<<<<<<< HEAD
-      }
-
-      return true;
-   }
-
-   public void setVertexColor(int i, Color color) {
-      myVertices.get (i).setColor(color);
-      notifyModified();
-   }
-
-   public void setVertexColor(int i, Color color, float alpha) {
-      myVertices.get(i).setColor(color, alpha);
-      notifyModified();
-   }
-
-   public void setVertexColor(int i, double r, double g, double b) {
-      myVertices.get(i).setColor(r, g, b, 1);
-      notifyModified();
-   }
-
-   public void setVertexColor(int i, double r, double g, double b, double a) {
-      myVertices.get(i).setColor(r, g, b, a);
-      notifyModified();
-   }
-
-   public void setVertexColor(int i, float r, float g, float b) {
-      myVertices.get(i).setColor(r, g, b, 1);
-      notifyModified();
-   }
-
-   public void setVertexColor(int i, float r, float g, float b, float a) {
-      myVertices.get(i).setColor(r, g, b, a);
-      notifyModified();
-   }
-
-   public void setVertexColorHSV (int i, double h, double s, double b) {
-      myVertices.get(i).setColorHSV(h,s,b,1);
-      notifyModified();
-   }
-
-   public void setVertexColorHSV (int i, double h, double s, double b, double a) {
-      myVertices.get(i).setColorHSV(h,s,b,1);
-      notifyModified();
-=======
          if (!Arrays.equals (getColorIndices(), base.getColorIndices())) {
             return false;
          }
@@ -1711,14 +1547,6 @@
          }
       }
       return true;
-   }
-   
-   public void setFastRemoval(boolean set) {
-      fastRemoval = set;
-   }
-   
-   public boolean isFastRemoval() {
-      return fastRemoval;
    }
    
 //   public void setVertexColor(int i, Color color) {
@@ -2064,7 +1892,6 @@
       }
       myRenderNormalsValidP = false;
       myNormalsExplicitP = true;
->>>>>>> 920dc37a
    }
 
    /**
@@ -2253,212 +2080,6 @@
       mycolor[2] = (float)b;
       mycolor[3] = (float)a;
    }
-<<<<<<< HEAD
-
-   public float[] getVertexColorArray(int i) {
-      return myVertices.get(i).getColorArray();
-   }
-
-   public RigidTransform3d getXMeshToWorldRender() {
-      return myXMeshToWorldRender;
-   }
-
-   public void setXMeshToWorldRender(RigidTransform3d myXMeshToWorldRender) {
-      this.myXMeshToWorldRender = myXMeshToWorldRender;
-   }
-
-   public abstract void setNormalIndices(int[][] normals);
-
-   public ArrayList<int[]> getNormalIndices() {
-      return this.myNormalIndices;
-   }
-
-   public boolean hasNormals() {
-      return myNormalIndices != null;
-   }
-
-   /** * Sets list of normals
-    * 
-    * @param normals
-    */
-   public void setNormalList (ArrayList<Vector3d> normals) {
-      myNormalList.clear();
-      for (int i=0; i<normals.size(); i++) {
-         Vector3d nrm = new Vector3d(normals.get(i));
-         nrm.normalize();
-         myNormalList.add (nrm);
-      }
-      notifyModified();
-   }
-
-   public ArrayList<Vector3d> getNormalList() {
-      return this.myNormalList;
-   }
-
-   /**
-    * Returns the number of normals in this mesh.
-    * 
-    * @return number of normals in this mesh
-    */
-   public int getNumNormals() {
-      if (myNormalList == null) {
-         return 0;
-      }
-      else {
-         return myNormalList.size();
-      }
-   }
-
-   /**
-    * Returns the idx-th normal in this mesh.
-    *
-    * @param idx index of the desired normal
-    * @return idx-th normal
-    */
-   public Vector3d getNormal (int idx) {
-      if (myNormalList == null) {
-         throw new ArrayIndexOutOfBoundsException ("idx="+idx+", size=0");
-      }
-      else {
-         return myNormalList.get(idx);
-      }
-   }
-
-   public void clearNormals() {
-      myNormalList.clear();
-      myNormalIndices = null;
-      notifyModified();
-   }
-
-   public abstract void setColorIndices(int[][] colors);
-
-   public ArrayList<int[]> getColorIndices() {
-      return this.myColorIndices;
-   }
-
-   public boolean hasColors() {
-      return myColorIndices != null;
-   }
-
-   /** Sets list of colors
-    * 
-    * @param colors
-    */
-   public void setColorList (ArrayList<byte[]> colors) {
-      myColorList = new ArrayList<byte[]>(colors.size());
-      for (int i=0; i<colors.size(); i++) {
-         byte[] c = colors.get(i);
-         myColorList.add (Arrays.copyOf(c, c.length));
-      }
-      notifyModified();
-   }
-
-   public ArrayList<byte[]> getColorList() {
-      return this.myColorList;
-   }
-
-   /**
-    * Returns the number of colors in this mesh.
-    * 
-    * @return number of colors in this mesh
-    */
-   public int getNumColors() {
-      if (myColorList == null) {
-         return 0;
-      }
-      else {
-         return myColorList.size();
-      }
-   }
-
-   /**
-    * Returns the idx-th color in this mesh.
-    *
-    * @param idx index of the desired color
-    * @return idx-th color
-    */
-   public byte[] getColor (int idx) {
-      if (myColorList == null) {
-         throw new ArrayIndexOutOfBoundsException ("idx="+idx+", size=0");
-      }
-      else {
-         return myColorList.get(idx);
-      }
-   }
-
-   public void clearColors() {
-      myColorList.clear();
-      myColorIndices = null;
-      notifyModified();
-   }
-   
-   /**
-    * Sets whether or not colors should be considered ``fixed''.  This is
-    * used as a hint to determine how to cache rendering info for the mesh.
-    */
-   public void setColorsFixed(boolean set) {
-      if (myColorsFixed != set) {
-         myColorsFixed = set;
-         notifyModified();
-      }
-   }
-   
-   /**
-    * See {@link #setColorsFixed(boolean)}
-    */
-   public boolean isColorsFixed() {
-      return myColorsFixed;
-   }
-   
-   protected void copyNormals (MeshBase old) {
-      if (old.hasNormals()) {
-         if (myNormalList == null) {
-            myNormalList = new ArrayList<>();
-         } else {
-            myNormalList.clear();
-         }
-         myNormalList.ensureCapacity (old.myNormalList.size());
-         for (int i=0; i<old.myNormalList.size(); i++) {
-            myNormalList.add (new Vector3d (old.myNormalList.get(i)));
-         }
-         
-         if (myNormalIndices == null) {
-            myNormalIndices = new ArrayList<>();
-         }
-         myNormalIndices.clear();
-         myNormalIndices.ensureCapacity (old.myNormalIndices.size());
-         for (int i=0; i<old.myNormalIndices.size(); i++) {
-            int[] oidx = old.myNormalIndices.get(i);
-            myNormalIndices.add (Arrays.copyOf(oidx, oidx.length));
-         }
-         notifyModified();
-      }
-      
-   }    
-   
-   protected void copyColors (MeshBase old) {
-      
-      if (old.hasColors()) {
-         if (myColorList == null) {
-            myColorList = new ArrayList<>();
-         } else {
-            myColorList.clear();
-         }
-         myColorList.ensureCapacity (old.myColorList.size());
-         for (int i=0; i<old.myColorList.size(); i++) {
-            byte[] oc = old.myColorList.get(i);
-            myColorList.add (Arrays.copyOf(oc, oc.length));
-         }
-         
-         myColorIndices.clear();
-         myColorIndices.ensureCapacity (old.myColorIndices.size());
-         for (int i=0; i<old.myColorIndices.size(); i++) {
-            int[] oi = old.myColorIndices.get(i);
-            myColorIndices.add (Arrays.copyOf(oi, oi.length));
-         }
-         notifyModified();
-      }
-=======
    
    /**
     * Returns the color associated with the k-th vertex of the feature indexed
@@ -2581,6 +2202,24 @@
    }
 
    /**
+    * Sets whether or not colors should be considered ``fixed''.  This is
+    * used as a hint to determine how to cache rendering info for the mesh.
+    */
+   public void setColorsFixed(boolean set) {
+      if (myColorsFixed != set) {
+         myColorsFixed = set;
+         notifyModified();
+      }
+   }
+   
+   /**
+    * See {@link #setColorsFixed(boolean)}
+    */
+   public boolean isColorsFixed() {
+      return myColorsFixed;
+   }
+
+   /**
     * Returns all the texture coordinates associated with this mesh, or
     * <code>null</code> if this mesh does not have texture coordinates. These
     * coordinates are indexed by the indices returned by {@link
@@ -2730,7 +2369,6 @@
    public void clearTextureCoords() {
       myTextureCoords = null;
       myTextureIndices = null;
->>>>>>> 920dc37a
    }
 
 }