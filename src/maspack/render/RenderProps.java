/**
 * Copyright (c) 2014, by the Authors: John E Lloyd (UBC), C Antonio Sanchez
 *
 * This software is freely available under a 2-clause BSD license. Please see
 * the LICENSE file in the ArtiSynth distribution directory for details.
 */
package maspack.render;

import java.awt.Color;
import java.io.IOException;
import java.io.PrintWriter;
import java.util.Arrays;

import maspack.properties.CompositeProperty;
import maspack.properties.HasProperties;
import maspack.properties.Property;
import maspack.properties.PropertyInfo;
import maspack.properties.PropertyList;
import maspack.properties.PropertyMode;
import maspack.properties.PropertyUtils;
import maspack.util.ArraySupport;
import maspack.util.Clonable;
import maspack.util.IndentingPrintWriter;
import maspack.util.InternalErrorException;
import maspack.util.NumberFormat;
import maspack.util.ReaderTokenizer;
import maspack.util.Scannable;

public class RenderProps implements CompositeProperty, Scannable, Clonable {

   public enum Shading {
      FLAT, GOURAUD, PHONG, NONE
   };

   public enum PointStyle {
      SPHERE, POINT
   };

   public enum LineStyle {
      LINE, CYLINDER, SOLID_ARROW, ELLIPSOID
   };

   public enum Faces {
      BACK, FRONT, FRONT_AND_BACK, NONE
   };

   public enum Props {
      Visible,
      Alpha,
      zOrder,
      Shading,
      Shininess,
      Ambience,
      FaceStyle,
      FaceColor,
      FaceColorDiffuse,
      FaceColorAmbient,
      FaceColorSpecular,
      FaceColorEmission,
      BackColor,
      BackColorDiffuse,
      BackColorAmbient,
      BackColorSpecular,
      BackColorEmission,
      DrawEdges,
      EdgeColor,
      EdgeWidth,
      TextureProps,
      LineStyle,
      LineColor,
      LineColorDiffuse,
      LineColorAmbient,
      LineColorSpecular,
      LineColorEmission,
      LineWidth,
      LineRadius,
      LineSlices,
      PointStyle,
      PointColor,
      PointColorDiffuse,
      PointColorAmbient,
      PointColorSpecular,
      PointColorEmission,
      PointSize,
      PointRadius,
      PointSlices
   };

   PropertyInfo myPropInfo;
   HasProperties myPropHost;

   public PropertyInfo getPropertyInfo() {
      return myPropInfo;
   }

   public void setPropertyInfo (PropertyInfo info) {
      // if (info == null)
      // { throw new IllegalArgumentException ("info is null");
      // }
      myPropInfo = info;
   }

   public HasProperties getPropertyHost() {
      return myPropHost;
   }

   public void setPropertyHost (HasProperties newParent) {
      myPropHost = newParent;
   }

   protected boolean myVisibleP;
   protected PropertyMode myVisibleMode;
   protected static boolean defaultVisibleP = true;

   protected int myLineWidth;
   protected PropertyMode myLineWidthMode;
   protected static int defaultLineWidth = 1;

   protected int myPointSize;
   protected PropertyMode myPointSizeMode;
   protected static int defaultPointSize = 1;

   protected float[] myFaceColor = new float[3];
   protected PropertyMode myFaceColorMode;
   protected static Color defaultFaceColor = new Color (0.5f, 0.5f, 0.5f);
   protected static final Color defaultColorAmbient = 
      new Color(
         Material.default_ambient[0],
         Material.default_ambient[1],
         Material.default_ambient[2],
         Material.default_ambient[3]);

   protected static final Color defaultColorDiffuse = 
      new Color(
         Material.default_diffuse[0],
         Material.default_diffuse[1],
         Material.default_diffuse[2],
         Material.default_diffuse[3]);
   protected static final Color defaultColorSpecular = 
      new Color(
         Material.default_specular[0],
         Material.default_specular[1],
         Material.default_specular[2],
         Material.default_specular[3]);
   protected static final Color defaultColorEmission = 
      new Color(
         Material.default_emission[0],
         Material.default_emission[1],
         Material.default_emission[2],
         Material.default_emission[3]);

   protected float myAlpha;
   protected PropertyMode myAlphaMode;
   protected static float defaultAlpha = 1f;

   protected int myZOrder;
   protected PropertyMode myZOrderMode;
   protected static int defaultZOrder = 0;

   protected Shading myShading;
   protected PropertyMode myShadingMode;
   protected static Shading defaultShading = Shading.FLAT;

   protected float myShininess;
   protected PropertyMode myShininessMode;
   protected static float defaultShininess = 32f;
   
   protected float myAmbience;
   protected PropertyMode myAmbienceMode;
   protected static float defaultAmbience = 0f;

   protected PointStyle myPointStyle;
   protected PropertyMode myPointStyleMode;
   protected static PointStyle defaultPointStyle = PointStyle.POINT;

   protected double myPointRadius;
   protected PropertyMode myPointRadiusMode;
   protected static double defaultPointRadius = 1;

   protected int myPointSlices;
   protected PropertyMode myPointSlicesMode;
   protected static int defaultPointSlices = 32;

   protected LineStyle myLineStyle;
   protected PropertyMode myLineStyleMode;
   protected static LineStyle defaultLineStyle = LineStyle.LINE;

   protected double myLineRadius;
   protected PropertyMode myLineRadiusMode;
   protected static double defaultLineRadius = 1;

   protected int myLineSlices;
   protected PropertyMode myLineSlicesMode;
   protected static int defaultLineSlices = 32;

   protected boolean myDrawEdgesP;
   protected PropertyMode myDrawEdgesMode;
   protected static boolean defaultDrawEdgesP = false;

   protected int myEdgeWidth;
   protected PropertyMode myEdgeWidthMode;
   protected static int defaultEdgeWidth = 1;

   protected float[] myEdgeColor = null;
   protected PropertyMode myEdgeColorMode;
   protected static Color defaultEdgeColor = null;

   protected Faces myFaceStyle;
   protected PropertyMode myFaceStyleMode;
   protected static Faces defaultFaceStyle = Faces.FRONT;

   protected float[] myBackColor = null;
   protected PropertyMode myBackColorMode;
   protected static Color defaultBackColor = null;

   protected float[] myLineColor = new float[3];
   protected PropertyMode myLineColorMode;
   protected static Color defaultLineColor = new Color (0.5f, 0.5f, 0.5f);

   protected float[] myPointColor = new float[3];
   protected PropertyMode myPointColorMode;
   protected static Color defaultPointColor = new Color (0.5f, 0.5f, 0.5f);

   protected TextureProps myTextureProps;
   protected static TextureProps defaultTextureProps = null;

   protected Material myFaceMaterial = null;
   protected Material myBackMaterial = null;
   protected Material myLineMaterial = null;
   protected Material myPointMaterial = null;

   public static PropertyList myProps = new PropertyList (RenderProps.class);

   protected static PropertyMode INHERITED = PropertyMode.Inherited;
   protected static PropertyMode INACTIVE = PropertyMode.Inactive;
   protected static PropertyMode EXPLICIT = PropertyMode.Explicit;

   protected boolean myTexturePropsInactive = true;

   static {
      myProps.addInheritable (
         "visible:Inherited isVisible *", "object is visible", defaultVisibleP);
      myProps.addInheritable (
         "zOrder:Inherited", "z display order", defaultZOrder);
      myProps.addInheritable (
         "alpha:Inherited", "alpha transparency", defaultAlpha, "[0,1]");
      myProps.addInheritable (
         "shading:Inherited", "shading style", defaultShading);
      myProps.addInheritable (
         "shininess:Inherited", "specular shininess", defaultShininess, "[0,Inf]");
      myProps.addInheritable (
         "ambience:Inherited", "ambience factor (scaled diffuse)", defaultAmbience, "[0,1]");
      myProps.addInheritable (
         "faceStyle:Inherited", "draw front/back of faces", defaultFaceStyle);
      myProps.addInheritable (
         "faceColor:Inherited", "color for faces", defaultFaceColor);
      myProps.addInheritable (
         "backColor:Inherited", "back face color", defaultBackColor);
      myProps.addInheritable (
         "drawEdges:Inherited", "draw mesh edges", defaultDrawEdgesP);
      myProps.add (
         "textureProps", "texture mapping properties", defaultTextureProps);
      
      myProps.addInheritable (
         "edgeColor:Inherited", "edge color (mainly for meshes)", 
         defaultEdgeColor);     
      myProps.addInheritable (
         "edgeWidth:Inherited", "edge width (pixels)", defaultEdgeWidth);     
      
      //myProps.createGroup("Faces...", 
      //   "faceStyle", "faceColor", "backColor", "drawEdges", "textureProps");
      
      myProps.addInheritable (
         "lineStyle:Inherited",
         "render as pixel-based lines or solid cylinders", defaultLineStyle);
      myProps.addInheritable (
         "lineColor:Inherited", "color for drawing lines and edges",
         defaultLineColor);
      myProps.addInheritable (
         "lineWidth:Inherited", "line width (pixels)", defaultLineWidth, "[0,Inf]");
      myProps.addInheritable (
         "lineRadius:Inherited", "radius of lines rendered as cylinders",
         defaultLineRadius, "[0,Inf]");
      myProps.addInheritable (
         "lineSlices:Inherited",
         "number of slices for lines rendered as cylinders",
         defaultLineSlices, "[3,Inf]");
      //myProps.createGroup("Lines...", 
      //  "lineStyle", "lineColor", "lineWidth", "lineRadius", "lineSlices");

      myProps.addInheritable (
         "pointStyle:Inherited",
         "render as pixel-based points or solid spheres", defaultPointStyle);
      myProps.addInheritable (
         "pointColor:Inherited", "color for drawing points", defaultPointColor);
      myProps.addInheritable (
         "pointSize:Inherited", "point size (pixels)", defaultPointSize);
      myProps.addInheritable (
         "pointRadius:Inherited", "radius of points rendered as spheres",
         defaultPointRadius);
      myProps.addInheritable (
         "pointSlices:Inherited",
         "number of slices for points rendered as spheres",
         defaultPointSlices);
      //myProps.createGroup("Points...", 
      //  "pointStyle", "pointColor", "pointSize", "pointRadius", "pointSlices");
   }
   
   public RenderProps() {
      setDefaultModes();
      setDefaultValues();
   }

   public RenderProps (RenderProps props) {
      this();
      set (props);
   }

   // property visible

   public boolean isVisible() {
      return myVisibleP;
   }

   public void setVisible (boolean visible) {
      myVisibleP = visible;
      myVisibleMode =
         PropertyUtils.propagateValue (this, "visible", visible, myVisibleMode);
   }

   public PropertyMode getVisibleMode() {
      return myVisibleMode;
   }

   public void setVisibleMode (PropertyMode mode) {
      myVisibleMode =
         PropertyUtils.setModeAndUpdate (this, "visible", myVisibleMode, mode);
   }

   // property lineWidth

   public int getLineWidth() {
      return myLineWidth;
   }

   public void setLineWidth (int width) {
      if (myLineWidth != width) {
         myLineWidth = width;
      }
      myLineWidthMode =
         PropertyUtils.propagateValue (
            this, "lineWidth", width, myLineWidthMode);
   }

   public PropertyMode getLineWidthMode() {
      return myLineWidthMode;
   }

   public void setLineWidthMode (PropertyMode mode) {
      myLineWidthMode =
         PropertyUtils.setModeAndUpdate (
            this, "lineWidth", myLineWidthMode, mode);
   }

   // property pointSize

   public int getPointSize() {
      return myPointSize;
   }

   public void setPointSize (int size) {
      if (myPointSize != size) {
         myPointSize = size;
      }
      myPointSizeMode =
         PropertyUtils.propagateValue (
            this, "pointSize", size, myPointSizeMode);
   }

   public PropertyMode getPointSizeMode() {
      return myPointSizeMode;
   }

   public void setPointSizeMode (PropertyMode mode) {
      myPointSizeMode =
         PropertyUtils.setModeAndUpdate (
            this, "pointSize", myPointSizeMode, mode);
   }

   protected boolean colorsEqual (float[] vals, Color color) {
      if (color == null) {
         return vals == null;
      }
      else {
         if (vals == null) {
            return false;
         }
         float r = color.getRed() / 255f;
         float g = color.getGreen() / 255f;
         float b = color.getBlue() / 255f;

         return (r == vals[0] && g == vals[1] && b == vals[2]);
      }
   }

   protected boolean colorsEqual (float[] vals, float[] color) {
      if (color == null) {
         return vals == null;
      }
      else {
         if (vals == null) {
            return false;
         }
         return (color[0]==vals[0] && color[1]==vals[1] && color[2]==vals[2]);
      }
   }

   /**
    * Since materials are allocated on demand, assume they are unequal
    * only if both are non-null and also unequal internally.
    */
   protected boolean materialsEqual (Material mat0, Material mat1) {
      return (mat0 == null || mat1 == null || mat0.equals (mat1));
   }

   protected boolean doSetColor (float[] result, Color color) {
      boolean changed = false;

      float r = color.getRed() / 255f;
      float g = color.getGreen() / 255f;
      float b = color.getBlue() / 255f;


      if (result[0] != r) {
         result[0] = r;
         changed = true;
      }
      if (result[1] != g) {
         result[1] = g;
         changed = true;
      }
      if (result[2] != b) {
         result[2] = b;
         changed = true;
      }
      return changed;
   }

   protected boolean doSetColor (float[] result, float[] color) {
      boolean changed = false;

      if (result[0] != color[0]) {
         result[0] = color[0];
         changed = true;
      }
      if (result[1] != color[1]) {
         result[1] = color[1];
         changed = true;
      }
      if (result[2] != color[2]) {
         result[2] = color[2];
         changed = true;
      }
      return changed;
   }

   protected void updateMaterial(Material mat, Color c, float alpha, float shine, float ambience) {
      if (mat != null) {
         mat.setDiffuse(c);
         mat.setAlpha(alpha);
         mat.setShininess(shine);
         mat.setAmbienceCoefficient(ambience);
      }
   }

   private void updateMaterial(Material mat, float[] c, float alpha, float shine, float ambience) {
      if (mat != null) {
         if (c != null) {
            mat.setDiffuse(c);
         }
         mat.setAlpha(alpha);
         mat.setShininess(shine);
         mat.setAmbienceCoefficient(ambience);
      }
   }

   // property faceColor

   public Color getFaceColor() {
      return new Color (myFaceColor[0], myFaceColor[1], myFaceColor[2]);
   }

   public float[] getFaceColorArray() {
      return myFaceColor;
   }

   public void setFaceColor (Color color) {
      if (doSetColor (myFaceColor, color)) {
         updateMaterial(myFaceMaterial, color, myAlpha, myShininess, myAmbience);
      }
      if (myBackColor == null && myBackMaterial != null) {
         myBackMaterial.setDiffuse(myFaceColor);
      }
      myFaceColorMode =
         PropertyUtils.propagateValue (
            this, "faceColor", color, myFaceColorMode);
   }

   public void getFaceColor (float[] color) {
      color[0] = myFaceColor[0];
      color[1] = myFaceColor[1];
      color[2] = myFaceColor[2];
   }

   public PropertyMode getFaceColorMode() {
      return myFaceColorMode;
   }

   public void setFaceColorMode (PropertyMode mode) {

      if (mode != myFaceColorMode) {
         myFaceColorMode = PropertyUtils.setModeAndUpdate (
            this, "faceColor", myFaceColorMode, mode);
      }

   }

   // property faceColorDiffuse

   public Color getFaceColorDiffuse() {
      return getFaceColor();
   }

   public float[] getFaceColorDiffuseArray() {
      if (myFaceMaterial != null) {
         return myFaceMaterial.getDiffuse();
      } 

      float[] out = Arrays.copyOf(myFaceColor, 4);
      out[3] = myAlpha;
      return out;
   }

   public void setFaceColorDiffuse (Color color) {
      setFaceColor(color);
   }

   public void getFaceColorDiffuse (float[] color) {
      getFaceColor(color);
      if (color.length > 3) {
         color[3] = myAlpha;
      }
   }

   public PropertyMode getFaceColorDiffuseMode() {
      return getFaceColorMode();
   }

   public void setFaceColorDiffuseMode (PropertyMode mode) {
      setFaceColorMode(mode);
   }


   private static Color getColorAmbient(Material mat, boolean createIfNotExist) {
      float color[];
      if (mat != null) {
         color  = mat.getAmbient();
         return new Color (color[0], color[1], color[2]);
      } else if (createIfNotExist) {
         color = Material.default_ambient;
         return new Color (color[0], color[1], color[2]);
      }
      return null;
   }

   private static  void getColorAmbient (Material mat, float[] color) {
      float[] fc;
      if (mat != null) {
         fc = mat.getAmbient();
      } else {
         fc = Material.default_ambient;
      }
      color[0] = fc[0];
      color[1] = fc[1];
      color[2] = fc[2];
      if (color.length > 3) {
         color[3] = fc[3];
      }
   }

   private static Color getColorSpecular(Material mat, boolean createIfNotExist) {
      float color[];
      if (mat != null) {
         color  = mat.getSpecular();
         return new Color (color[0], color[1], color[2]);
      } else if (createIfNotExist){
         color = Material.default_specular;
         return new Color (color[0], color[1], color[2]);
      }
      return null;
      
   }

   private static void getColorSpecular (Material mat, float[] color) {
      float[] fc;
      if (mat != null) {
         fc = mat.getSpecular();
      } else {
         fc = Material.default_specular;
      }
      color[0] = fc[0];
      color[1] = fc[1];
      color[2] = fc[2];
      if (color.length > 3) {
         color[3] = fc[3];
      }
   }

   private static Color getColorEmission(Material mat, boolean createIfNotExist) {
      float color[];
      if (mat != null) {
         color  = mat.getEmission();
         return new Color (color[0], color[1], color[2]);
      } else if (createIfNotExist){
         color = Material.default_emission;
         return new Color (color[0], color[1], color[2]);
      }
      return null;
   }

   private static void getColorEmission (Material mat, float[] color) {
      float[] fc;
      if (mat != null) {
         fc = mat.getEmission();
      } else {
         fc = Material.default_emission;
      }
      color[0] = fc[0];
      color[1] = fc[1];
      color[2] = fc[2];
      if (color.length > 3) {
         color[3] = fc[3];
      }
   }

   private Material createAmbientMaterial(Color ambient, float[] diffuse) {
      Material mat = new Material();
      mat.setAmbient(ambient);
      mat.setDiffuse(diffuse);
      mat.setAlpha(myAlpha);
      mat.setShininess(myShininess);
      mat.setAmbienceCoefficient(myAmbience);
      return mat;
   }

   private Material createSpecularMaterial(Color spec, float[] diffuse) {
      Material mat = new Material();
      mat.setSpecular(spec);
      mat.setDiffuse(diffuse);
      mat.setAlpha(myAlpha);
      mat.setShininess(myShininess);
      mat.setAmbienceCoefficient(myAmbience);
      return mat;
   }

   private Material createEmissionMaterial(Color emission, float[] diffuse) {
      Material mat = new Material();
      mat.setEmission(emission);
      mat.setDiffuse(diffuse);
      mat.setAlpha(myAlpha);
      mat.setShininess(myShininess);
      mat.setAmbienceCoefficient(myAmbience);
      return mat;
   }

   // property faceColorAmbient
   public Color getFaceColorAmbient() {
      return getColorAmbient(myFaceMaterial, true);
   }

   public float[] getFaceColorAmbientArray() {
      if (myFaceMaterial != null) {
         return myFaceMaterial.getAmbient();
      } else {
         return Arrays.copyOf(Material.default_ambient, 4);
      }
   }

   public void setFaceColorAmbient (Color color) {
      if (myFaceMaterial == null) {
         myFaceMaterial = createAmbientMaterial(color, myFaceColor);
      } else {
         myFaceMaterial.setAmbient(color);
      }
      myFaceColorMode =
         PropertyUtils.propagateValue (
            this, "faceColorAmbient", color, myFaceColorMode);
   }

   public void getFaceColorAmbient (float[] color) {
      getColorAmbient(myFaceMaterial, color);
   }

   public PropertyMode getFaceColorAmbientMode() {
      return getFaceColorMode();
   }

   public void setFaceColorAmbientMode (PropertyMode mode) {
      if (mode != myFaceColorMode) {
         myFaceColorMode = PropertyUtils.setModeAndUpdate (
            this, "faceColorAmbient", myFaceColorMode, mode);
      }
   }

   // property faceColorSpecular
   public Color getFaceColorSpecular() {
      return getColorSpecular(myFaceMaterial, true);
   }

   public float[] getFaceColorSpecularArray() {
      if (myFaceMaterial != null) {
         return myFaceMaterial.getSpecular();
      } else {
         return Arrays.copyOf(Material.default_specular, 4);
      }
   }

   public void setFaceColorSpecular (Color color) {
      if (myFaceMaterial == null) {
         myFaceMaterial = createSpecularMaterial(color, myFaceColor);
      } else {
         myFaceMaterial.setSpecular(color);
      }
      myFaceColorMode =
         PropertyUtils.propagateValue (
            this, "faceColorSpecular", color, myFaceColorMode);
   }

   public void getFaceColorSpecular (float[] color) {
      getColorSpecular(myFaceMaterial, color);
   }

   public PropertyMode getFaceColorSpecularMode() {
      return getFaceColorMode();
   }

   public void setFaceColorSpecularMode (PropertyMode mode) {
      if (mode != myFaceColorMode) {
         myFaceColorMode = PropertyUtils.setModeAndUpdate (
            this, "faceColorSpecular", myFaceColorMode, mode);
      }
   }

   // property faceColorEmission
   public Color getFaceColorEmission() {
      return getColorEmission(myFaceMaterial, true);
   }

   public float[] getFaceColorEmissionArray() {
      if (myFaceMaterial != null) {
         return myFaceMaterial.getEmission();
      } else {
         return Arrays.copyOf(Material.default_emission, 4);
      }
   }

   public void setFaceColorEmission (Color color) {
      if (myFaceMaterial == null) {
         myFaceMaterial = createEmissionMaterial(color, myFaceColor);
      } else {
         myFaceMaterial.setEmission(color);
      }
      myFaceColorMode =
         PropertyUtils.propagateValue (
            this, "faceColorEmission", color, myFaceColorMode);
   }

   public void getFaceColorEmission (float[] color) {
      getColorEmission(myFaceMaterial, color);
   }

   public PropertyMode getFaceColorEmissionMode() {
      return getFaceColorMode();
   }

   public void setFaceColorEmissionMode (PropertyMode mode) {
      if (mode != myFaceColorMode) {
         myFaceColorMode = PropertyUtils.setModeAndUpdate (
            this, "faceColorEmission", myFaceColorMode, mode);
      }
   }

   // property alpha

   protected boolean doSetAlpha (float a) {
      if (myAlpha != a) {
         myAlpha = a;
         updateMaterial(myFaceMaterial, myFaceColor, a, myShininess, myAmbience);
         updateMaterial(myBackMaterial, myBackColor, a, myShininess, myAmbience);
         updateMaterial(myLineMaterial, myLineColor, a, myShininess, myAmbience);
         updateMaterial(myPointMaterial, myPointColor, a, myShininess, myAmbience);
         return true;
      }
      else {
         return false;
      }
   }

   public double getAlpha() {
      return myAlpha;
   }

   public void setAlpha (double a) {
      doSetAlpha ((float)a);
      myAlphaMode =
         PropertyUtils.propagateValue (this, "alpha", myAlpha, myAlphaMode);
   }

   public PropertyMode getAlphaMode() {
      return myAlphaMode;
   }

   public void setAlphaMode (PropertyMode mode) {
      myAlphaMode =
         PropertyUtils.setModeAndUpdate (this, "alpha", myAlphaMode, mode);
   }

   public int getZOrder() {
      return myZOrder;
   }

   public void setZOrder (int order) {
      myZOrder = order;
      myZOrderMode =
         PropertyUtils.propagateValue (this, "zOrder", myZOrder, myZOrderMode);
   }

   public PropertyMode getZOrderMode() {
      return myZOrderMode;
   }

   public void setZOrderMode (PropertyMode mode) {
      myZOrderMode =
         PropertyUtils.setModeAndUpdate (this, "zOrder", myZOrderMode, mode);
   }

   public boolean isTransparent() {
      return myAlpha < 1;
   }

   // property shading

   public Shading getShading() {
      return myShading;
   }

   public void setShading (Shading shading) {
      if (myShading != shading) {
         myShading = shading;
      }
      myShadingMode =
         PropertyUtils.propagateValue (this, "shading", shading, myShadingMode);
   }
   
   public PropertyMode getShadingMode() {
      return myShadingMode;
   }

   public void setShadingMode (PropertyMode mode) {
      myShadingMode =
         PropertyUtils.setModeAndUpdate (this, "shading", myShadingMode, mode);
   }

   protected boolean doSetShininess (float s) {
      if (myShininess != s) {
         myShininess = s;
         updateMaterial(myFaceMaterial, myFaceColor, myAlpha, myShininess, myAmbience);
         updateMaterial(myBackMaterial, myBackColor, myAlpha, myShininess, myAmbience);
         updateMaterial(myLineMaterial, myLineColor, myAlpha, myShininess, myAmbience);
         updateMaterial(myPointMaterial, myPointColor, myAlpha, myShininess, myAmbience);
         return true;
      }
      else {
         return false;
      }
   }

   // property shininess

   public float getShininess() {
      return myShininess;
   }

   public void setShininess (float s) {
      doSetShininess ((float)s);
      myShininessMode =
         PropertyUtils.propagateValue (this, "shininess", s, myShininessMode);
   }

   public PropertyMode getShininessMode() {
      return myShininessMode;
   }

   public void setShininessMode (PropertyMode mode) {
      myShininessMode =
         PropertyUtils.setModeAndUpdate (
            this, "shininess", myShininessMode, mode);
   }
   
   protected boolean doSetAmbience (float a) {
      if (myAmbience != a) {
         myAmbience = a;
         updateMaterial(myFaceMaterial, myFaceColor, myAlpha, myShininess, myAmbience);
         updateMaterial(myBackMaterial, myBackColor, myAlpha, myShininess, myAmbience);
         updateMaterial(myLineMaterial, myLineColor, myAlpha, myShininess, myAmbience);
         updateMaterial(myPointMaterial, myPointColor, myAlpha, myShininess, myAmbience);
         return true;
      }
      else {
         return false;
      }
   }

   // property ambience

   public float getAmbience() {
      return myAmbience;
   }

   public void setAmbience (float a) {
      doSetAmbience (a);
      myAmbienceMode =
         PropertyUtils.propagateValue (this, "ambience", a, myAmbienceMode);
   }

   public PropertyMode getAmbienceMode() {
      return myAmbienceMode;
   }

   public void setAmbienceMode (PropertyMode mode) {
      myAmbienceMode =
         PropertyUtils.setModeAndUpdate (
            this, "ambience", myAmbienceMode, mode);
   }

   public Material getFaceMaterial() {
      if (myFaceMaterial == null) {
         myFaceMaterial =
            Material.createDiffuse (myFaceColor, myAlpha, myShininess);
         myFaceMaterial.setAmbienceCoefficient(myAmbience);
      }
      return myFaceMaterial;
   }

   // property pointStyle

   public PointStyle getPointStyle() {
      return myPointStyle;
   }

   public void setPointStyle (PointStyle style) {
      myPointStyle = style;
      myPointStyleMode =
         PropertyUtils.propagateValue (
            this, "pointStyle", style, myPointStyleMode);
   }

   public PropertyMode getPointStyleMode() {
      return myPointStyleMode;
   }

   public void setPointStyleMode (PropertyMode mode) {
      myPointStyleMode =
         PropertyUtils.setModeAndUpdate (
            this, "pointStyle", myPointStyleMode, mode);
   }

   // property pointRadius

   public double getPointRadius() {
      return myPointRadius;
   }

   public void setPointRadius (double r) {
      myPointRadius = r;
      myPointRadiusMode =
         PropertyUtils.propagateValue (
            this, "pointRadius", r, myPointRadiusMode);
   }

   public PropertyMode getPointRadiusMode() {
      return myPointRadiusMode;
   }

   public void setPointRadiusMode (PropertyMode mode) {
      myPointRadiusMode =
         PropertyUtils.setModeAndUpdate (
            this, "pointRadius", myPointRadiusMode, mode);
   }

   // property pointSlices

   public int getPointSlices() {
      return myPointSlices;
   }

   public void setPointSlices (int num) {
      if (myPointSlices != num) {
         myPointSlices = num;
      }
      myPointSlicesMode =
         PropertyUtils.propagateValue (
            this, "pointSlices", num, myPointSlicesMode);
   }

   public PropertyMode getPointSlicesMode() {
      return myPointSlicesMode;
   }

   public void setPointSlicesMode (PropertyMode mode) {
      myPointSlicesMode =
         PropertyUtils.setModeAndUpdate (
            this, "pointSlices", myPointSlicesMode, mode);
   }

   // property lineStyle

   public LineStyle getLineStyle() {
      return myLineStyle;
   }

   public void setLineStyle (LineStyle style) {
      myLineStyle = style;
      myLineStyleMode =
         PropertyUtils.propagateValue (
            this, "lineStyle", style, myLineStyleMode);
   }

   public PropertyMode getLineStyleMode() {
      return myLineStyleMode;
   }

   public void setLineStyleMode (PropertyMode mode) {
      myLineStyleMode =
         PropertyUtils.setModeAndUpdate (
            this, "lineStyle", myLineStyleMode, mode);
   }

   // property lineRadius

   public double getLineRadius() {
      return myLineRadius;
   }

   public void setLineRadius (double r) {
      myLineRadius = r;
      myLineRadiusMode =
         PropertyUtils.propagateValue (
            this, "lineRadius", r, myLineRadiusMode);
   }

   public PropertyMode getLineRadiusMode() {
      return myLineRadiusMode;
   }

   public void setLineRadiusMode (PropertyMode mode) {
      myLineRadiusMode =
         PropertyUtils.setModeAndUpdate (
            this, "lineRadius", myLineRadiusMode, mode);
   }

   // property lineSlices

   public int getLineSlices() {
      return myLineSlices;
   }

   public void setLineSlices (int num) {
      if (myLineSlices != num) {
         myLineSlices = num;
      }
      myLineSlicesMode =
         PropertyUtils.propagateValue (
            this, "lineSlices", num, myLineSlicesMode);
   }

   public PropertyMode getLineSlicesMode() {
      return myLineSlicesMode;
   }

   public void setLineSlicesMode (PropertyMode mode) {
      myLineSlicesMode =
         PropertyUtils.setModeAndUpdate (
            this, "lineSlices", myLineSlicesMode, mode);
   }

   // property drawEdges

   public boolean getDrawEdges() {
      return myDrawEdgesP;
   }

   public void setDrawEdges (boolean enable) {
      if (myDrawEdgesP != enable) {
         myDrawEdgesP = enable;
      }
      myDrawEdgesMode =
         PropertyUtils.propagateValue (
            this, "drawEdges", enable, myDrawEdgesMode);
   }

   public PropertyMode getDrawEdgesMode() {
      return myDrawEdgesMode;
   }

   public void setDrawEdgesMode (PropertyMode mode) {
      myDrawEdgesMode =
         PropertyUtils.setModeAndUpdate (
            this, "drawEdges", myDrawEdgesMode, mode);
   }

   // property edgeWidth

   public int getEdgeWidth() {
      return myEdgeWidth;
   }

   public void setEdgeWidth (int width) {
      myEdgeWidth = width;
      myEdgeWidthMode =
         PropertyUtils.propagateValue (
            this, "edgeWidth", width, myEdgeWidthMode);
   }

   public PropertyMode getEdgeWidthMode() {
      return myEdgeWidthMode;
   }

   public void setEdgeWidthMode (PropertyMode mode) {
      myEdgeWidthMode =
         PropertyUtils.setModeAndUpdate (
            this, "edgeWidth", myEdgeWidthMode, mode);
   }

   // property edgeColor

   public Color getEdgeColor() {
      if (myEdgeColor != null) {
         return new Color (myEdgeColor[0], myEdgeColor[1], myEdgeColor[2]);
      }
      else {
         return null;
      }
   }

   public float[] getEdgeOrLineColorArray() {
      return (myEdgeColor != null ? myEdgeColor : myLineColor);
   }         

   public float[] getEdgeColorArray() {
      return myEdgeColor;
   }

   private void doSetEdgeColor (Color color) {
      if (color == null) {
         myEdgeColor = null;
      }
      else {
         myEdgeColor = color.getRGBColorComponents (null);
      }
   }

   private void doSetEdgeColor (float[] rgb) {
      if (rgb == null) {
         myEdgeColor = null;
      }
      else {
         if (myEdgeColor == null) {
            myEdgeColor = new float[3];
         }
         doSetColor (myEdgeColor, rgb);
      }
   }

   public void setEdgeColor (Color color) {
      doSetEdgeColor (color);
      myEdgeColorMode =
         PropertyUtils.propagateValue (
            this, "edgeColor", color, myEdgeColorMode);
   }

   public void getEdgeColor (float[] color) {
      if (myEdgeColor == null) {
         color[0] = myEdgeColor[0];
         color[1] = myEdgeColor[1];
         color[2] = myEdgeColor[2];
      }
      else {
         color[0] = myLineColor[0];
         color[1] = myLineColor[1];
         color[2] = myLineColor[2];
      }
   }

   public PropertyMode getEdgeColorMode() {
      return myEdgeColorMode;
   }

   public void setEdgeColorMode (PropertyMode mode) {
      if (mode != myEdgeColorMode) {
         myEdgeColorMode =
            PropertyUtils.setModeAndUpdate (
               this, "edgeColor", myEdgeColorMode, mode);
      }
   }

   // property faceStyle

   public Faces getFaceStyle() {
      return myFaceStyle;
   }

   public void setFaceStyle (Faces mode) {
      if (myFaceStyle != mode) {
         myFaceStyle = mode;
      }
      myFaceStyleMode =
         PropertyUtils.propagateValue (this, "faceStyle", mode, myFaceStyleMode);
   }

   public PropertyMode getFaceStyleMode() {
      return myFaceStyleMode;
   }

   public void setFaceStyleMode (PropertyMode mode) {
      myFaceStyleMode =
         PropertyUtils.setModeAndUpdate (
            this, "faceStyle", myFaceStyleMode, mode);
   }

   protected boolean doSetBackColor (Color color) {
      boolean changed = false;
      if (color == null) {
         if (myBackColor != null) {
            myBackColor = null;
            changed = true;
         }
      }
      else {
         if (myBackColor == null) {
            myBackColor = new float[3];
            doSetColor (myBackColor, color);
            changed = true;
         }
         else {
            changed = doSetColor (myBackColor, color);
         }
      }
      return changed;
   }

   protected boolean doSetBackColor (float[] color) {
      boolean changed = false;
      if (color == null) {
         if (myBackColor != null) {
            myBackColor = null;
            changed = true;
         }
      }
      else {
         if (myBackColor == null) {
            myBackColor = new float[3];
            doSetColor (myBackColor, color);
            changed = true;
         }
         else {
            changed = doSetColor (myBackColor, color);
         }
      }
      return changed;
   }

   // property backColor

   public Color getBackColor() {
      if (myBackColor != null) {
         return new Color (myBackColor[0], myBackColor[1], myBackColor[2]);
      }
      else {
         return null;
      }
   }

   public float[] getBackColorArray() {
      return myBackColor;
   }

   public void setBackColor (Color color) {
      if (doSetBackColor (color)) {
         if (color != null) {
            updateMaterial(myBackMaterial, color, myAlpha, myShininess, myAmbience);
         }
      }
      myBackColorMode =
         PropertyUtils.propagateValue (
            this, "backColor", color, myBackColorMode);
   }

   public void getBackColor (float[] color) {
      if (myBackColor == null) {
         color[0] = myFaceColor[0];
         color[1] = myFaceColor[1];
         color[2] = myFaceColor[2];
      }
      else {
         color[0] = myBackColor[0];
         color[1] = myBackColor[1];
         color[2] = myBackColor[2];
      }
   }

   public PropertyMode getBackColorMode() {
      return myBackColorMode;
   }

   public void setBackColorMode (PropertyMode mode) {

      if (mode != myBackColorMode) {
         myBackColorMode = PropertyUtils.setModeAndUpdate (
            this, "backColor", myBackColorMode, mode);
      }

   }

   // property backColorDiffuse

   public Color getBackColorDiffuse() {
      return getBackColor();
   }

   public float[] getBackColorDiffuseArray() {
      if (myBackColor == null) {
         return null;
      } else if (myBackMaterial != null) {
         return myBackMaterial.getDiffuse();
      } else if (myBackColor != null) {
         float[] out = Arrays.copyOf(myBackColor, 4);
         out[3] = myAlpha;
         return out;
      }
      return null;
   }

   public void setBackColorDiffuse (Color color) {
      setBackColor(color);
   }

   public void getBackColorDiffuse (float[] color) {
      getBackColor(color);
      if (color.length > 3) {
         color[3] = myAlpha;
      }
   }

   public PropertyMode getBackColorDiffuseMode() {
      return getBackColorMode();
   }

   public void setBackColorDiffuseMode (PropertyMode mode) {
      setBackColorMode(mode);
   }

   // property backColorAmbient
   public Color getBackColorAmbient() {
      if (myBackColor != null) {
         return getColorAmbient(myBackMaterial, false);
      }
      return null;
   }

   public float[] getBackColorAmbientArray() {
      if (myBackColor == null) {
         return null;
      } else if (myBackMaterial != null) {
         return myBackMaterial.getAmbient();
      } else {
         return null;
      }
   }

   public void setBackColorAmbient (Color color) {
      if (color == null) {
         // set default
         if (myBackMaterial != null) {
            myBackMaterial.setAmbient(defaultColorAmbient);
         }
      } else if (myBackMaterial == null) {
         if (myBackColor != null) {
            myBackMaterial = createAmbientMaterial(color, myBackColor);
         } else {
            myBackMaterial = createAmbientMaterial(color, myFaceColor);
         }
      } else {
         myBackMaterial.setAmbient(color);
      }
      myBackColorMode =
         PropertyUtils.propagateValue (
            this, "backColorAmbient", color, myBackColorMode);
   }

   public void getBackColorAmbient (float[] color) {
      if (myBackColor != null) {
         getColorAmbient(myBackMaterial, color);
      } else {
         getColorAmbient(myFaceMaterial, color);
      }
   }

   public PropertyMode getBackColorAmbientMode() {
      return getBackColorMode();
   }

   public void setBackColorAmbientMode (PropertyMode mode) {
      if (mode != myBackColorMode) {
         myBackColorMode = PropertyUtils.setModeAndUpdate (
            this, "backColorAmbient", myBackColorMode, mode);
      }
   }

   // property backColorSpecular
   public Color getBackColorSpecular() {
      if (myBackColor != null) {
         return getColorSpecular(myBackMaterial, true);
      }
      return null;
   }

   public float[] getBackColorSpecularArray() {
      if (myBackMaterial != null) {
         return myBackMaterial.getSpecular();
      } else if (myBackColor != null){
         return Arrays.copyOf(Material.default_specular, 4);
      }
      return null;
   }

   public void setBackColorSpecular (Color color) {
      if (color == null) {
         // set default
         if (myBackMaterial != null) {
            myBackMaterial.setSpecular(defaultColorAmbient);
         }
      } else if (myBackMaterial == null) {
         if (myBackColor != null) {
            myBackMaterial = createSpecularMaterial(color, myBackColor);
         } else {
            myBackMaterial = createSpecularMaterial(color, myFaceColor);
         }
      } else {
         myBackMaterial.setSpecular(color);
      }
      myBackColorMode =
         PropertyUtils.propagateValue (
            this, "backColorSpecular", color, myBackColorMode);
   }

   public void getBackColorSpecular (float[] color) {
      if (myBackColor != null) {
         getColorSpecular(myBackMaterial, color);
      } else {
         getColorSpecular(myFaceMaterial, color);
      }
   }

   public PropertyMode getBackColorSpecularMode() {
      return getBackColorMode();
   }

   public void setBackColorSpecularMode (PropertyMode mode) {
      if (mode != myBackColorMode) {
         myBackColorMode = PropertyUtils.setModeAndUpdate (
            this, "backColorSpecular", myBackColorMode, mode);
      }
   }

   // property backColorEmission
   public Color getBackColorEmission() {
      if (myBackColor != null) {
         return getColorEmission(myBackMaterial, true);
      }
      return null;
   }

   public float[] getBackColorEmissionArray() {
      if (myBackMaterial != null) {
         return myBackMaterial.getEmission();
      } else {
         return null;
      }
   }

   public void setBackColorEmission (Color color) {
      if (color == null) {
         // set default
         if (myBackMaterial != null) {
            myBackMaterial.setEmission(defaultColorAmbient);
         }
      } else if (myBackMaterial == null) {
         if (myBackColor != null) {
            myBackMaterial = createEmissionMaterial(color, myBackColor);
         } else {
            myBackMaterial = createEmissionMaterial(color, myFaceColor);
         }
      } else {
         myBackMaterial.setEmission(color);
      }
      myBackColorMode =
         PropertyUtils.propagateValue (
            this, "backColorEmission", color, myBackColorMode);
   }

   public void getBackColorEmission (float[] color) {
      if (myBackColor != null) {
         getColorEmission(myBackMaterial, color);
      } else {
         getColorEmission(myFaceMaterial, color);
      }
   }

   public PropertyMode getBackColorEmissionMode() {
      return getBackColorMode();
   }

   public void setBackColorEmissionMode (PropertyMode mode) {
      if (mode != myBackColorMode) {
         myBackColorMode = PropertyUtils.setModeAndUpdate (
            this, "backColorEmission", myBackColorMode, mode);
      }
   }

   // property lineColor

   public Color getLineColor() {
      return new Color (myLineColor[0], myLineColor[1], myLineColor[2]);
   }

   public float[] getLineColorArray() {
      return myLineColor;
   }

   public void setLineColor (Color color) {
      if (doSetColor (myLineColor, color)) {
         updateMaterial(myLineMaterial, color, myAlpha, myShininess, myAmbience);
      }
      myLineColorMode =
         PropertyUtils.propagateValue (
            this, "lineColor", color, myLineColorMode);
   }

   public void getLineColor (float[] color) {
      color[0] = myLineColor[0];
      color[1] = myLineColor[1];
      color[2] = myLineColor[2];
   }

   public PropertyMode getLineColorMode() {
      return myLineColorMode;
   }

   public void setLineColorMode (PropertyMode mode) {
      if (mode != myLineColorMode) {
         myLineColorMode = PropertyUtils.setModeAndUpdate (
            this, "lineColor", myLineColorMode, mode);
      }
   }

   // property lineColorDiffuse

   public Color getLineColorDiffuse() {
      return getLineColor();
   }

   public float[] getLineColorDiffuseArray() {
      if (myLineMaterial != null) {
         return myLineMaterial.getDiffuse();
      } 

      float[] out = Arrays.copyOf(myLineColor, 4);
      out[3] = myAlpha;
      return out;
   }

   public void setLineColorDiffuse (Color color) {
      setLineColor(color);
   }

   public void getLineColorDiffuse (float[] color) {
      getLineColor(color);
      if (color.length > 3) {
         color[3] = myAlpha;
      }
   }

   public PropertyMode getLineColorDiffuseMode() {
      return getLineColorMode();
   }

   public void setLineColorDiffuseMode (PropertyMode mode) {
      setLineColorMode(mode);
   }

   // property lineColorAmbient
   public Color getLineColorAmbient() {
      return getColorAmbient(myLineMaterial, true);
   }

   public float[] getLineColorAmbientArray() {
      if (myLineMaterial != null) {
         return myLineMaterial.getAmbient();
      } else {
         return Arrays.copyOf(Material.default_ambient, 4);
      }
   }

   public void setLineColorAmbient (Color color) {
      if (myLineMaterial == null) {
         myLineMaterial = createAmbientMaterial(color, myLineColor);
      } else {
         myLineMaterial.setAmbient(color);
      }
      myLineColorMode =
         PropertyUtils.propagateValue (
            this, "lineColorAmbient", color, myLineColorMode);
   }

   public void getLineColorAmbient (float[] color) {
      getColorAmbient(myLineMaterial, color);
   }

   public PropertyMode getLineColorAmbientMode() {
      return getLineColorMode();
   }

   public void setLineColorAmbientMode (PropertyMode mode) {
      if (mode != myLineColorMode) {
         myLineColorMode = PropertyUtils.setModeAndUpdate (
            this, "lineColorAmbient", myLineColorMode, mode);
      }
   }

   // property lineColorSpecular
   public Color getLineColorSpecular() {
      return getColorSpecular(myLineMaterial, true);
   }

   public float[] getLineColorSpecularArray() {
      if (myLineMaterial != null) {
         return myLineMaterial.getSpecular();
      } else {
         return Arrays.copyOf(Material.default_specular, 4);
      }
   }

   public void setLineColorSpecular (Color color) {
      if (myLineMaterial == null) {
         myLineMaterial = createSpecularMaterial(color, myLineColor);
      } else {
         myLineMaterial.setSpecular(color);
      }
      myLineColorMode =
         PropertyUtils.propagateValue (
            this, "lineColorSpecular", color, myLineColorMode);
   }

   public void getLineColorSpecular (float[] color) {
      getColorSpecular(myLineMaterial, true);
   }

   public PropertyMode getLineColorSpecularMode() {
      return getLineColorMode();
   }

   public void setLineColorSpecularMode (PropertyMode mode) {
      if (mode != myLineColorMode) {
         myLineColorMode = PropertyUtils.setModeAndUpdate (
            this, "lineColorSpecular", myLineColorMode, mode);
      }
   }

   // property lineColorEmission
   public Color getLineColorEmission() {
      return getColorEmission(myLineMaterial, true);
   }

   public float[] getLineColorEmissionArray() {
      if (myLineMaterial != null) {
         return myLineMaterial.getEmission();
      } else {
         return Arrays.copyOf(Material.default_emission, 4);
      }
   }

   public void setLineColorEmission (Color color) {
      if (myLineMaterial == null) {
         myLineMaterial = createEmissionMaterial(color, myLineColor);
      } else {
         myLineMaterial.setEmission(color);
      }
      myLineColorMode =
         PropertyUtils.propagateValue (
            this, "lineColorEmission", color, myLineColorMode);
   }

   public void getLineColorEmission (float[] color) {
      getColorEmission(myLineMaterial, color);
   }

   public PropertyMode getLineColorEmissionMode() {
      return getLineColorMode();
   }

   public void setLineColorEmissionMode (PropertyMode mode) {
      if (mode != myLineColorMode) {
         myLineColorMode = PropertyUtils.setModeAndUpdate (
            this, "lineColorEmission", myLineColorMode, mode);
      }
   }

   // property pointColor

   public Color getPointColor() {
      return new Color (myPointColor[0], myPointColor[1], myPointColor[2]);
   }

   public float[] getPointColorArray() {
      return myPointColor;
   }

   public void setPointColor (Color color) {
      if (doSetColor (myPointColor, color)) {
         myPointMaterial = null;
      }
      myPointColorMode =
         PropertyUtils.propagateValue (
            this, "pointColor", color, myPointColorMode);
   }

   public void getPointColor (float[] color) {
      color[0] = myPointColor[0];
      color[1] = myPointColor[1];
      color[2] = myPointColor[2];
   }

   public void setPointColor (float[] color) {
      if (doSetColor (myPointColor, color)) {
         myPointMaterial = null;
      }
      myPointColorMode =
         PropertyUtils.propagateValue (
            this, "pointColor", color, myPointColorMode);
   }

   public PropertyMode getPointColorMode() {
      return myPointColorMode;
   }

   public void setPointColorMode (PropertyMode mode) {
      if (mode != myPointColorMode) {
         myPointColorMode =
            PropertyUtils.setModeAndUpdate (
               this, "pointColor", myPointColorMode, mode);
      }
   }

   // property pointColorDiffuse

   public Color getPointColorDiffuse() {
      return getPointColor();
   }

   public float[] getPointColorDiffuseArray() {
      if (myPointMaterial != null) {
         return myPointMaterial.getDiffuse();
      } 

      float[] out = Arrays.copyOf(myPointColor, 4);
      out[3] = myAlpha;
      return out;
   }

   public void setPointColorDiffuse (Color color) {
      setPointColor(color);
   }

   public void getPointColorDiffuse (float[] color) {
      getPointColor(color);
      if (color.length > 3) {
         color[3] = myAlpha;
      }
   }

   public PropertyMode getPointColorDiffuseMode() {
      return getPointColorMode();
   }

   public void setPointColorDiffuseMode (PropertyMode mode) {
      setPointColorMode(mode);
   }

   // property pointColorAmbient
   public Color getPointColorAmbient() {
      return getColorAmbient(myPointMaterial, true);
   }

   public float[] getPointColorAmbientArray() {
      if (myPointMaterial != null) {
         return myPointMaterial.getAmbient();
      } else {
         return Arrays.copyOf(Material.default_ambient, 4);
      }
   }

   public void setPointColorAmbient (Color color) {
      if (myPointMaterial == null) {
         myPointMaterial = createAmbientMaterial(color, myPointColor);
      } else {
         myPointMaterial.setAmbient(color);
      }
      myPointColorMode =
         PropertyUtils.propagateValue (
            this, "pointColorAmbient", color, myPointColorMode);
   }

   public void getPointColorAmbient (float[] color) {
      getColorAmbient(myPointMaterial, color);
   }

   public PropertyMode getPointColorAmbientMode() {
      return getPointColorMode();
   }

   public void setPointColorAmbientMode (PropertyMode mode) {
      if (mode != myPointColorMode) {
         myPointColorMode =
            PropertyUtils.setModeAndUpdate (
               this, "pointColorAmbient", myPointColorMode, mode);
      }
   }

   // property pointColorSpecular
   public Color getPointColorSpecular() {
      return getColorSpecular(myPointMaterial, true);
   }

   public float[] getPointColorSpecularArray() {
      if (myPointMaterial != null) {
         return myPointMaterial.getSpecular();
      } else {
         return Arrays.copyOf(Material.default_specular, 4);
      }
   }

   public void setPointColorSpecular (Color color) {
      if (myPointMaterial == null) {
         myPointMaterial = createSpecularMaterial(color, myPointColor);
      } else {
         myPointMaterial.setSpecular(color);
      }
      myPointColorMode =
         PropertyUtils.propagateValue (
            this, "pointColorSpecular", color, myPointColorMode);
   }

   public void getPointColorSpecular (float[] color) {
      getColorSpecular(myPointMaterial, color);
   }

   public PropertyMode getPointColorSpecularMode() {
      return getPointColorMode();
   }

   public void setPointColorSpecularMode (PropertyMode mode) {
      if (mode != myPointColorMode) {
         myPointColorMode =
            PropertyUtils.setModeAndUpdate (
               this, "pointColorSpecular", myPointColorMode, mode);
      }
   }

   // property pointColorEmission
   public Color getPointColorEmission() {
      return getColorEmission(myPointMaterial, true);
   }

   public float[] getPointColorEmissionArray() {
      if (myPointMaterial != null) {
         return myPointMaterial.getEmission();
      } else {
         return Arrays.copyOf(Material.default_emission, 4);
      }
   }

   public void setPointColorEmission (Color color) {
      if (myPointMaterial == null) {
         myPointMaterial = createEmissionMaterial(color, myPointColor);
      } else {
         myPointMaterial.setEmission(color);
      }
      myPointColorMode =
         PropertyUtils.propagateValue (
            this, "pointColorEmission", color, myPointColorMode);
   }

   public void getPointColorEmission (float[] color) {
      getColorEmission(myPointMaterial, color);
   }

   public PropertyMode getPointColorEmissionMode() {
      return getPointColorMode();
   }

   public void setPointColorEmissionMode (PropertyMode mode) {
      if (mode != myPointColorMode) {
         myPointColorMode =
            PropertyUtils.setModeAndUpdate (
               this, "pointColorEmission", myPointColorMode, mode);
      }
   }


   public Material getBackMaterial() {
      if (myBackMaterial == null && myBackColor != null) {
         myBackMaterial =
            Material.createDiffuse (myBackColor, myAlpha, myShininess);
         myBackMaterial.setAmbienceCoefficient(myAmbience);
      } else if (myBackColor == null) {
         return null;
      }
      return myBackMaterial;
   }

   public Material getLineMaterial() {
      if (myLineMaterial == null) {
         myLineMaterial =
            Material.createDiffuse (myLineColor, myAlpha, myShininess);
         myLineMaterial.setAmbienceCoefficient(myAmbience);
      }
      return myLineMaterial;
   }

   public Material getPointMaterial() {
      if (myPointMaterial == null) {
         myPointMaterial =
            Material.createDiffuse (myPointColor, myAlpha, myShininess);
         myPointMaterial.setAmbienceCoefficient(myAmbience);
      }
      return myPointMaterial;
   }

   public TextureProps getTextureProps() {
      return myTextureProps;
   }

   public void setTextureProps (TextureProps props) {
      if (getAllPropertyInfo().get ("textureProps") == null) {
         return;
      }
      if (props == null) {
         PropertyUtils.updateCompositeProperty (
            this, "textureProps", myTextureProps, null);
         myTextureProps = null;
      }
      else {
         if (myTextureProps == null) {
            myTextureProps = new TextureProps();
            myTextureProps.set (props);
            PropertyUtils.updateCompositeProperty (
               this, "textureProps", null, myTextureProps);
         }
         else {
            myTextureProps.set (props);
            PropertyUtils.updateCompositeProperty (myTextureProps);
         }
      }
   }

   public Property getProperty (String name) {
      return PropertyList.getProperty (name, this);
   }

   public PropertyList getAllPropertyInfo() {
      return myProps;
   }

   protected void setDefaultModes() {
      myVisibleMode = INHERITED;
      myLineWidthMode = INHERITED;
      myPointSizeMode = INHERITED;
      myFaceColorMode = INHERITED;
      myAlphaMode = INHERITED;
      myZOrderMode = INHERITED;
      myShadingMode = INHERITED;
      myShininessMode = INHERITED;
      myAmbienceMode = INHERITED;
      myPointStyleMode = INHERITED;
      myPointRadiusMode = INHERITED;
      myPointSlicesMode = INHERITED;
      myLineStyleMode = INHERITED;
      myLineRadiusMode = INHERITED;
      myLineSlicesMode = INHERITED;
      myDrawEdgesMode = INHERITED;
      myEdgeWidthMode = INHERITED;
      myEdgeColorMode = INHERITED;
      myFaceStyleMode = INHERITED;
      myLineColorMode = INHERITED;
      myPointColorMode = INHERITED;
      myBackColorMode = INHERITED;
   }

   protected void setDefaultValues() {
      myVisibleP = defaultVisibleP;
      myLineWidth = defaultLineWidth;
      myPointSize = defaultPointSize;
      doSetColor (myFaceColor, defaultFaceColor);
      myAlpha = defaultAlpha;
      myZOrder = defaultZOrder;
      myShading = defaultShading;
      myShininess = defaultShininess;
      myAmbience = defaultAmbience;
      myPointStyle = defaultPointStyle;
      myPointRadius = defaultPointRadius;
      myPointSlices = defaultPointSlices;
      myLineStyle = defaultLineStyle;
      myLineRadius = defaultLineRadius;
      myLineSlices = defaultLineSlices;
      myDrawEdgesP = defaultDrawEdgesP;
      myEdgeWidth = defaultEdgeWidth;
      if (defaultEdgeColor == null) {
         myEdgeColor = null;
      }
      else {
         doSetEdgeColor (defaultEdgeColor);
      }
      myFaceStyle = defaultFaceStyle;
      if (myLineColor == null) {
         myLineColor = new float[3];
      }
      doSetColor (myLineColor, defaultLineColor);
      if (myPointColor == null) {
         myPointColor = new float[3];
      }
      doSetColor (myPointColor, defaultPointColor);
      doSetBackColor (defaultBackColor);
      myTextureProps = defaultTextureProps;

      myFaceMaterial = null;
      myBackMaterial = null;
      myLineMaterial = null;
      myPointMaterial = null;
   }

   public void set (RenderProps r) {
      myVisibleP = r.myVisibleP;
      myVisibleMode = r.myVisibleMode;
      doSetAlpha (r.myAlpha);
      myAlphaMode = r.myAlphaMode;
      myZOrder = r.myZOrder;
      myZOrderMode = r.myZOrderMode;
      myShading = r.myShading;
      myShadingMode = r.myShadingMode;
      myShininess = r.myShininess;
      myShininessMode = r.myShininessMode;
      myAmbience = r.myAmbience;
      myAmbienceMode = r.myAmbienceMode;

      myFaceStyle = r.myFaceStyle;
      myFaceStyleMode = r.myFaceStyleMode;
      if (r.myFaceMaterial == null) {
         doSetColor (myFaceColor, r.myFaceColor);
         myFaceMaterial = null;
      } else {
         setFaceMaterial(r.myFaceMaterial);
      }
      myFaceColorMode = r.myFaceColorMode;
      if (r.myBackMaterial == null) {
         doSetBackColor (r.myBackColor);  
         myBackMaterial = null;
      } else {
         setBackMaterial(r.myBackMaterial);
      }
      myBackColorMode = r.myBackColorMode;
      myDrawEdgesP = r.myDrawEdgesP;
      myDrawEdgesMode = r.myDrawEdgesMode;
      myEdgeWidth = r.myEdgeWidth;
      myEdgeWidthMode = r.myEdgeWidthMode;
      if (r.myEdgeColor == null) {
         myEdgeColor = null;
      }
      else {
         doSetEdgeColor (r.myEdgeColor);
      }
      myEdgeColorMode = r.myEdgeColorMode;
      myTexturePropsInactive = r.myTexturePropsInactive;
      setTextureProps (r.myTextureProps);

      myLineStyle = r.myLineStyle;
      myLineStyleMode = r.myLineStyleMode;
      if (r.myLineMaterial == null) {
         doSetColor (myLineColor, r.myLineColor);
         myLineMaterial = null;
      } else {
         setLineMaterial(r.myLineMaterial);
      }
      myLineColorMode = r.myLineColorMode;
      myLineWidth = r.myLineWidth;
      myLineWidthMode = r.myLineWidthMode;
      myLineRadius = r.myLineRadius;
      myLineRadiusMode = r.myLineRadiusMode;
      myLineSlices = r.myLineSlices;
      myLineSlicesMode = r.myLineSlicesMode;

      myPointStyle = r.myPointStyle;
      myPointStyleMode = r.myPointStyleMode;
      if (r.myPointMaterial == null) {
         doSetColor (myPointColor, r.myPointColor);
         myPointMaterial = null;
      } else {
         setPointMaterial(r.myPointMaterial);
      }

      myPointColorMode = r.myPointColorMode;
      myPointSize = r.myPointSize;
      myPointSizeMode = r.myPointSizeMode;
      myPointRadius = r.myPointRadius;
      myPointRadiusMode = r.myPointRadiusMode;
      myPointSlices = r.myPointSlices;
      myPointSlicesMode = r.myPointSlicesMode;

<<<<<<< HEAD
=======
      clearAllDisplayLists();
      
      //taperedEllipsoidDisplayList = r.taperedEllipsoidDisplayList;
      //sphereDisplayList = r.sphereDisplayList;    
      //meshDisplayList = 0; // clear mesh display list
      //edgeDisplayList = 0;

>>>>>>> c5502de3
   }

   public void setFaceMaterial(Material mat) {
      if (mat == null) {
         myFaceMaterial = null;
      } else {
         if (myFaceMaterial != null) {
            myFaceMaterial.set(mat);
         } else {
            myFaceMaterial = new Material(mat);
         }
         doSetColor(myFaceColor, myFaceMaterial.getDiffuse());
      }
   }

   public void setBackMaterial(Material mat) {
      if (mat == null) {
         myBackMaterial = null;
      } else {
         if (myBackMaterial != null) {
            myBackMaterial.set(mat);
         } else {
            myBackMaterial = new Material(mat);
         }
         doSetBackColor(myBackMaterial.getDiffuse());
      }
   }

   public void setPointMaterial(Material mat) {
      if (mat == null) {
         myPointMaterial = null;
      } else {
         if (myPointMaterial != null) {
            myPointMaterial.set(mat);
         } else {
            myPointMaterial = new Material(mat);
         }
         doSetColor(myPointColor, myPointMaterial.getDiffuse());
      }
   }

   public void setLineMaterial(Material mat) {
      if (mat == null) {
         myLineMaterial = null;
      } else {
         if (myLineMaterial != null) {
            myLineMaterial.set(mat);
         } else {
            myLineMaterial = new Material(mat);
         }
         doSetColor(myLineColor, myLineMaterial.getDiffuse());
      }
   }

   protected boolean texturePropsEqual (TextureProps props) {

      if (props == null) {
         return myTextureProps == null;
      }
      else if (myTextureProps == null) {
         return false;
      }
      else {
         return myTextureProps.equals (props);
      }
   }

   public boolean equals (RenderProps r) {
      if (myVisibleMode != r.myVisibleMode) {
         return false;
      }
      else if (myVisibleMode == EXPLICIT && myVisibleP != r.myVisibleP) {
         return false;
      }
      if (myLineWidthMode != r.myLineWidthMode) {
         return false;
      }
      else if (myLineWidthMode == EXPLICIT && myLineWidth != r.myLineWidth) {
         return false;
      }
      if (myPointSizeMode != r.myPointSizeMode) {
         return false;
      }
      else if (myPointSizeMode == EXPLICIT && myPointSize != r.myPointSize) {
         return false;
      }
      if (myFaceColorMode != r.myFaceColorMode) {
         return false;
      }
      else if (myFaceColorMode == EXPLICIT) {
         if (!ArraySupport.equals (myFaceColor, r.myFaceColor)) {
            return false;
         }
         else if (!materialsEqual (myFaceMaterial, r.myFaceMaterial)) {
            return false;
         }
      }
      if (myAlphaMode != r.myAlphaMode) {
         return false;
      }
      else if (myAlphaMode == EXPLICIT && myAlpha != r.myAlpha) {
         return false;
      }
      if (myZOrderMode != r.myZOrderMode) {
         return false;
      }
      else if (myZOrderMode == EXPLICIT && myZOrder != r.myZOrder) {
         return false;
      }
      if (myShadingMode != r.myShadingMode) {
         return false;
      }
      else if (myShadingMode == EXPLICIT && myShading != r.myShading) {
         return false;
      }
      if (myShininessMode != r.myShininessMode) {
         return false;
      }
      else if (myShininessMode == EXPLICIT && myShininess != r.myShininess) {
         return false;
      }
      if (myAmbience != r.myAmbience) {
         return false;
      } 
      else if (myAmbienceMode == EXPLICIT && myAmbience != r.myAmbience) {
         return false;
      }
      if (myPointStyleMode != r.myPointStyleMode) {
         return false;
      }
      else if (myPointStyleMode == EXPLICIT && myPointStyle != r.myPointStyle) {
         return false;
      }
      if (myPointRadiusMode != r.myPointRadiusMode) {
         return false;
      }
      else if (myPointRadiusMode == EXPLICIT &&
         myPointRadius != r.myPointRadius) {
         return false;
      }
      if (myPointSlicesMode != r.myPointSlicesMode) {
         return false;
      }
      else if (myPointSlicesMode == EXPLICIT &&
         myPointSlices != r.myPointSlices) {
         return false;
      }
      if (myLineStyleMode != r.myLineStyleMode) {
         return false;
      }
      else if (myLineStyleMode == EXPLICIT && myLineStyle != r.myLineStyle) {
         return false;
      }
      if (myLineRadiusMode != r.myLineRadiusMode) {
         return false;
      }
      else if (myLineRadiusMode == EXPLICIT &&
         myLineRadius != r.myLineRadius) {
         return false;
      }
      if (myLineSlicesMode != r.myLineSlicesMode) {
         return false;
      }
      else if (myLineSlicesMode == EXPLICIT &&
         myLineSlices != r.myLineSlices) {
         return false;
      }
      if (myDrawEdgesMode != r.myDrawEdgesMode) {
         return false;
      }
      else if (myDrawEdgesMode == EXPLICIT && myDrawEdgesP != r.myDrawEdgesP) {
         return false;
      }
      if (myEdgeWidthMode != r.myEdgeWidthMode) {
         return false;
      }
      else if (myEdgeWidthMode == EXPLICIT && myEdgeWidth != r.myEdgeWidth) {
         return false;
      }
      if (myEdgeColorMode != r.myEdgeColorMode) {
         return false;
      }
      else if (myEdgeColorMode == EXPLICIT) {
         if ((myEdgeColor == null) != (r.myEdgeColor == null)) {
            return false;
         }
         else if (myEdgeColor != null &&
                  !ArraySupport.equals (myEdgeColor, r.myEdgeColor)) {
            return false;
         }
      }
      if (myFaceStyleMode != r.myFaceStyleMode) {
         return false;
      }
      else if (myFaceStyleMode == EXPLICIT && myFaceStyle != r.myFaceStyle) {
         return false;
      }
      if (myLineColorMode != r.myLineColorMode) {
         return false;
      }
      else if (myLineColorMode == EXPLICIT) {
         if (!ArraySupport.equals (myLineColor, r.myLineColor)) {
            return false;
         }
         else if (!materialsEqual (myLineMaterial, r.myLineMaterial)) {
            return false;
         }
      }
      if (myPointColorMode != r.myPointColorMode) {
         return false;
      }
      else if (myPointColorMode == EXPLICIT) {
         if (!ArraySupport.equals (myPointColor, r.myPointColor)) {
            return false;
         }
         else if (!materialsEqual (myPointMaterial, r.myPointMaterial)) {
            return false;
         }
      }
      if (myBackColorMode != r.myBackColorMode) {
         return false;
      }
      else if (myBackColorMode == EXPLICIT) {
         if ((myBackColor == null) != (r.myBackColor == null)) {
            return false;
         }
         else if (myBackColor != null &&
                  !ArraySupport.equals (myBackColor, r.myBackColor)) {
            return false;
         }
         else if (!materialsEqual (myBackMaterial, r.myBackMaterial)) {
            return false;
         }
      }
      if (myTexturePropsInactive != r.myTexturePropsInactive) {
         return false;
      }
      else if (!myTexturePropsInactive && !texturePropsEqual (r.myTextureProps)) {
         return false;
      }
      return true;
   }

   public static boolean equals (RenderProps r1, RenderProps r2) {
      if (r1 == null && r2 == null) {
         return true;
      }
      else if (r1 != null && r2 != null) {
         return r1.equals (r2);
      }
      else {
         return false;
      }
   }

   public boolean equals (Object obj) {
      if (obj instanceof RenderProps) {
         return equals ((RenderProps)obj);
      }
      else {
         return false;
      }
   }

   public boolean isWritable() {
      return true;
   }

   public void write (PrintWriter pw, NumberFormat fmt, Object ref)
      throws IOException {

      pw.println ("[ ");
      IndentingPrintWriter.addIndentation (pw, 2);
      getAllPropertyInfo().writeNonDefaultProps (this, pw, fmt);
      IndentingPrintWriter.addIndentation (pw, -2);
      pw.println ("]");
   }

   public void scan (ReaderTokenizer rtok, Object ref) throws IOException {
      setDefaultValues();
      rtok.scanToken ('[');
      while (rtok.nextToken() != ']') {
         rtok.pushBack();
         if (!getAllPropertyInfo().scanProp (this, rtok)) {
            throw new IOException ("unexpected input: " + rtok);
         }
      }
   }

   private static RenderProps initRenderProps (
      RenderProps props, HasProperties host) {
      if (host != null) {
         PropertyUtils.updateInheritedProperties (props, host, "renderProps");
      }
      return props;
   }

   /**
    * Creates a new RenderProps. If the supplied host is non-null, then it is
    * used to initialize any inherited properties. The property name associated
    * with the host is assumed to be "renderProps".
    * 
    * @param host
    * if non-null, is used to initialize inherited values
    * @return render properties appropriate for lines
    */
   public static RenderProps createRenderProps (HasProperties host) {
      return initRenderProps (new RenderProps(), host);
   }

   /**
    * Creates a new LineRenderProps. If the supplied host is non-null, then it
    * is used to initialize any inherited properties. The property name
    * associated with the host is assumed to be "renderProps".
    * 
    * @param host
    * if non-null, is used to initialize inherited values
    * 
    * @return render properties appropriate for lines
    */
   public static RenderProps createLineProps (HasProperties host) {
      return initRenderProps (new LineRenderProps(), host);
   }

   /**
    * Creates a new LineFaceRenderProps. If the supplied host is non-null, then it
    * is used to initialize any inherited properties. The property name
    * associated with the host is assumed to be "renderProps".
    * 
    * @param host
    * if non-null, is used to initialize inherited values
    * 
    * @return render properties appropriate for lines
    */
   public static RenderProps createLineFaceProps (HasProperties host) {
      return initRenderProps (new LineFaceRenderProps(), host);
   }

   /**
    * Creates a new LineEdgeRenderProps. If the supplied host is non-null, then it
    * is used to initialize any inherited properties. The property name
    * associated with the host is assumed to be "renderProps".
    * 
    * @param host
    * if non-null, is used to initialize inherited values
    * 
    * @return render properties appropriate for lines
    */
   public static RenderProps createLineEdgeProps (HasProperties host) {
      return initRenderProps (new LineEdgeRenderProps(), host);
   }

   /**
    * Creates a new PointLineRenderProps. If the supplied host is non-null, then
    * it is used to initialize any inherited properties. The property name
    * associated with the host is assumed to be "renderProps".
    * 
    * @param host
    * if non-null, is used to initialize inherited values
    * 
    * @return render properties appropriate for lines
    */
   public static RenderProps createPointLineProps (HasProperties host) {
      return initRenderProps (new PointLineRenderProps(), host);
   }

   /**
    * Creates a new PointFaceRenderProps. If the supplied host is non-null, then
    * it is used to initialize any inherited properties. The property name
    * associated with the host is assumed to be "renderProps".
    * 
    * @param host
    * if non-null, is used to initialize inherited values
    * 
    * @return render properties appropriate for lines
    */
   public static RenderProps createPointFaceProps (HasProperties host) {
      return initRenderProps (new PointFaceRenderProps(), host);
   }

   /**
    * Creates a new PointRenderProps. If the supplied host is non-null, then it
    * is used to initialize any inherited properties. The property name
    * associated with the host is assumed to be "renderProps".
    * 
    * @param host
    * if non-null, is used to initialize inherited values
    * 
    * @return render properties appropriate for lines
    */
   public static RenderProps createPointProps (HasProperties host) {
      return initRenderProps (new PointRenderProps(), host);
   }

   /**
    * Creates a new MeshRenderProps. If the supplied host is non-null, then it
    * is used to initialize any inherited properties. The property name
    * associated with the host is assumed to be "renderProps".
    * 
    * @param host
    * if non-null, is used to initialize inherited values
    * 
    * @return render properties appropriate for lines
    */
   public static RenderProps createMeshProps (HasProperties host) {
      return initRenderProps (new MeshRenderProps(), host);
   }

   /**
    * Creates a new FaceRenderProps. If the supplied host is non-null, then it
    * is used to initialize any inherited properties. The property name
    * associated with the host is assumed to be "renderProps".
    * 
    * @param host
    * if non-null, is used to initialize inherited values
    * 
    * @return render properties appropriate for lines
    */
   public static RenderProps createFaceProps (HasProperties host) {
      return initRenderProps (new FaceRenderProps(), host);
   }

   /**
    * Scales the properties that are associated with distance. This includes the
    * sphere radius and cylinder radius.
    * 
    * @param s
    * scale factor
    */
   public void scaleDistance (double s) {
      if (myPointRadiusMode == EXPLICIT) {
         setPointRadius (myPointRadius * s);
      }
      if (myLineRadiusMode == EXPLICIT) {
         setLineRadius (myLineRadius * s);
      }
   }

<<<<<<< HEAD
=======
   public void dispose() {
      clearAllDisplayLists();
   }

   protected void finalize() throws Throwable {
      dispose();
      super.finalize();
   }

>>>>>>> c5502de3
   protected String colorString (float[] color) {
      if (color == null) {
         return "null";
      }
      else {
         return ("(" + (int)(255 * color[0]) + "," + (int)(255 * color[1]) +
            "," + (int)(255 * color[2]) + ")");
      }
   }

   public String toString() {
      StringBuffer buf = new StringBuffer (1024);
      buf.append ("Visible=" + myVisibleP + " " + myVisibleMode + ", ");
      buf.append ("Alpha=" + myAlpha + " " + myAlphaMode + ", ");
      buf.append ("ZOrder=" + myZOrder + " " + myZOrderMode + ", ");
      buf.append ("Shading=" + myShading + " " + myShadingMode + ", ");
      buf.append ("Shininess=" + myShininess + " " + myShininessMode + ", ");
      buf.append ("Ambience=" + myAmbience + " " + myAmbienceMode + ", ");
      buf.append ("FaceStyle=" + myFaceStyle + " " + myFaceStyleMode + ", ");
      buf.append ("FaceColor=" + colorString (myFaceColor) + " " +
         myFaceColorMode + ", ");
      buf.append("FaceMaterial=" + myFaceMaterial + " " +
         myFaceColorMode);
      buf.append ("BackColor=" + colorString (myBackColor) + " " +
         myBackColorMode + ", ");
      buf.append("BackMaterial=" + myBackMaterial + " " +
         myBackColorMode);
      buf.append ("DrawEdges=" + myDrawEdgesP + " " + myDrawEdgesMode + ", ");
      buf.append ("EdgeWidth=" + myEdgeWidth + " " + myEdgeWidthMode + ", ");
      buf.append ("EdgeColor=" + colorString (myEdgeColor) + " " +
         myEdgeColorMode + ", ");
      buf.append ("TextureProps=" + myTextureProps + ", ");
      buf.append ("LineStyle=" + myLineStyle + " " + myLineStyleMode + ", ");
      buf.append ("LineColor=" + colorString (myLineColor) + " " +
         myLineColorMode + ", ");
      buf.append("LineMaterial=" + myLineMaterial + " " +
         myLineColorMode);
      buf.append ("LineWidth=" + myLineWidth + " " + myLineWidthMode + ", ");
      buf.append ("LineRadius=" + myLineRadius + " " +
         myLineRadiusMode + ", ");
      buf.append ("LineSlices=" + myLineSlices + " " +
         myLineSlicesMode + ", ");
      buf.append ("PointStyle=" + myPointStyle + " " + myPointStyleMode + ", ");
      buf.append ("PointColor=" + colorString (myPointColor) + " " +
         myPointColorMode + ", ");
      buf.append("PointMaterial=" + myPointMaterial + " " +
         myPointColorMode);
      buf.append ("PointSize=" + myPointSize + " " + myPointSizeMode + ", ");
      buf.append ("PointRadius=" + myPointRadius + " " + myPointRadiusMode +
         ", ");
      buf.append ("PointSlices=" + myPointSlices + " " + myPointSlicesMode);
      return buf.toString();
   }
   
   public RenderProps copy() {
      return clone();
   }

   public RenderProps clone() {
      RenderProps props = null;
      try {
         props = (RenderProps)super.clone();
      }
      catch (CloneNotSupportedException e) {
         throw new InternalErrorException ("cannot clone super in RenderProps");
      }

      props.myPropInfo = null;
      props.myPropHost = null;

      // create new objects
      if (props.myBackColor != null) {
         props.myBackColor = new float[3];
      }
      if (props.myBackMaterial != null) {
         props.myBackMaterial = new Material();
      }
      if (props.myEdgeColor != null) {
         props.myEdgeColor = new float[3];
      }
      
      props.myFaceColor = new float[3];
      if (props.myFaceMaterial != null) {
         props.myFaceMaterial = new Material();
      }
      
      props.myLineColor = new float[3];
      if (props.myLineMaterial != null) {
         props.myLineMaterial = new Material();
      }
      
      props.myPointColor = new float[3];
      if (props.myPointMaterial != null) {
         props.myPointMaterial = new Material();
      }
      
      props.set(this);
      return props;
   }

   protected static RenderProps createAndAssignProps (Renderable r) {
      RenderProps props = r.createRenderProps();
      if (r.getRenderProps() != null) {
         props.set (r.getRenderProps());
      }
      return props;
   }

   private static TextureProps createAndAssignTextureProps (RenderProps props) {
      TextureProps tprops = props.getTextureProps();
      if (tprops == null) {
         tprops = new TextureProps();
         props.setTextureProps (tprops);
      }
      return tprops;
   }

   public static void setVisible (Renderable r, boolean visible) {
      RenderProps props = createAndAssignProps (r);
      props.setVisible (visible);
      r.setRenderProps (props);
   }

   public static void setVisibleMode (Renderable r, PropertyMode mode) {
      RenderProps props = createAndAssignProps (r);
      props.setVisibleMode (mode);
      r.setRenderProps (props);
   }

   public static void setShading (Renderable r, Shading shading) {
      RenderProps props = createAndAssignProps (r);
      props.setShading (shading);
      r.setRenderProps (props);
   }

   public static void setShadingMode (Renderable r, PropertyMode mode) {
      RenderProps props = createAndAssignProps (r);
      props.setShadingMode (mode);
      r.setRenderProps (props);
   }

   public static void setAlpha (Renderable r, double alpha) {
      RenderProps props = createAndAssignProps (r);
      props.setAlpha (alpha);
      r.setRenderProps (props);
   }

   public static void setAlphaMode (Renderable r, PropertyMode mode) {
      RenderProps props = createAndAssignProps (r);
      props.setAlphaMode (mode);
      r.setRenderProps (props);
   }

   public static void setZOrder(Renderable r, int order) {
      RenderProps props = createAndAssignProps (r);
      props.setZOrder (order);
      r.setRenderProps (props);
   }

   public static void setZOrderMode (Renderable r, PropertyMode mode) {
      RenderProps props = createAndAssignProps (r);
      props.setZOrderMode (mode);
      r.setRenderProps (props);
   }

   public static void setShininess (Renderable r, double shininess) {
      RenderProps props = createAndAssignProps (r);
      props.setShininess ((float)shininess);
      r.setRenderProps (props);
   }

   public static void setShininessMode (Renderable r, PropertyMode mode) {
      RenderProps props = createAndAssignProps (r);
      props.setShininessMode (mode);
      r.setRenderProps (props);
   }

   public static void setAmbience (Renderable r, double ambience) {
      RenderProps props = createAndAssignProps (r);
      props.setAmbience ((float)ambience);
      r.setRenderProps (props);
   }

   public static void setAmbienceMode (Renderable r, PropertyMode mode) {
      RenderProps props = createAndAssignProps (r);
      props.setAmbienceMode (mode);
      r.setRenderProps (props);
   }
   
   public static void setFaceStyle (Renderable r, Faces style) {
      RenderProps props = createAndAssignProps (r);
      props.setFaceStyle (style);
      r.setRenderProps (props);
   }

   public static void setFaceStyleMode (Renderable r, PropertyMode mode) {
      RenderProps props = createAndAssignProps (r);
      props.setFaceStyleMode (mode);
      r.setRenderProps (props);
   }

   public static void setFaceColor (Renderable r, Color color) {
      RenderProps props = createAndAssignProps (r);
      props.setFaceColor (color);
      r.setRenderProps (props);
   }

   public static void setFaceColorMode (Renderable r, PropertyMode mode) {
      RenderProps props = createAndAssignProps (r);
      props.setFaceColorMode (mode);
      r.setRenderProps (props);
   }

   public static void setBackColor (Renderable r, Color color) {
      RenderProps props = createAndAssignProps (r);
      props.setBackColor (color);
      r.setRenderProps (props);
   }

   public static void setBackColorMode (Renderable r, PropertyMode mode) {
      RenderProps props = createAndAssignProps (r);
      props.setBackColorMode (mode);
      r.setRenderProps (props);
   }

   public static void setDrawEdges (Renderable r, boolean drawEdges) {
      RenderProps props = createAndAssignProps (r);
      props.setDrawEdges (drawEdges);
      r.setRenderProps (props);
   }

   public static void setDrawEdgesMode (Renderable r, PropertyMode mode) {
      RenderProps props = createAndAssignProps (r);
      props.setDrawEdgesMode (mode);
      r.setRenderProps (props);
   }

   public static void setEdgeWidth (Renderable r, int width) {
      RenderProps props = createAndAssignProps (r);
      props.setEdgeWidth (width);
      r.setRenderProps (props);
   }

   public static void setEdgeWidthMode (Renderable r, PropertyMode mode) {
      RenderProps props = createAndAssignProps (r);
      props.setEdgeWidthMode (mode);
      r.setRenderProps (props);
   }

   public static void setEdgeColor (Renderable r, Color color) {
      RenderProps props = createAndAssignProps (r);
      props.setEdgeColor (color);
      r.setRenderProps (props);
   }

   public static void setEdgeColorMode (Renderable r, PropertyMode mode) {
      RenderProps props = createAndAssignProps (r);
      props.setEdgeColorMode (mode);
      r.setRenderProps (props);
   }

   public static void setLineStyle (Renderable r, LineStyle style) {
      RenderProps props = createAndAssignProps (r);
      props.setLineStyle (style);
      r.setRenderProps (props);
   }

   public static void setLineStyleMode (Renderable r, PropertyMode mode) {
      RenderProps props = createAndAssignProps (r);
      props.setLineStyleMode (mode);
      r.setRenderProps (props);
   }

   public static void setLineColor (Renderable r, Color color) {
      RenderProps props = createAndAssignProps (r);
      props.setLineColor (color);
      r.setRenderProps (props);
   }

   public static void setLineColorMode (Renderable r, PropertyMode mode) {
      RenderProps props = createAndAssignProps (r);
      props.setLineColorMode (mode);
      r.setRenderProps (props);
   }

   public static void setLineWidth (Renderable r, int width) {
      RenderProps props = createAndAssignProps (r);
      props.setLineWidth (width);
      r.setRenderProps (props);
   }

   public static void setLineWidthMode (Renderable r, PropertyMode mode) {
      RenderProps props = createAndAssignProps (r);
      props.setLineWidthMode (mode);
      r.setRenderProps (props);
   }

   public static void setLineRadius (Renderable r, double radius) {
      RenderProps props = createAndAssignProps (r);
      props.setLineRadius (radius);
      r.setRenderProps (props);
   }

   public static void setLineRadiusMode (Renderable r, PropertyMode mode) {
      RenderProps props = createAndAssignProps (r);
      props.setLineRadiusMode (mode);
      r.setRenderProps (props);
   }

   public static void setLineSlices (Renderable r, int nslices) {
      RenderProps props = createAndAssignProps (r);
      props.setLineSlices (nslices);
      r.setRenderProps (props);
   }

   public static void setLineSlicesMode (Renderable r, PropertyMode mode) {
      RenderProps props = createAndAssignProps (r);
      props.setLineSlicesMode (mode);
      r.setRenderProps (props);
   }

   public static void setPointStyle (Renderable r, PointStyle style) {
      RenderProps props = createAndAssignProps (r);
      props.setPointStyle (style);
      r.setRenderProps (props);
   }

   public static void setPointStyleMode (Renderable r, PropertyMode mode) {
      RenderProps props = createAndAssignProps (r);
      props.setPointStyleMode (mode);
      r.setRenderProps (props);
   }

   public static void setPointColor (Renderable r, Color color) {
      RenderProps props = createAndAssignProps (r);
      props.setPointColor (color);
      r.setRenderProps (props);
   }

   public static void setPointColorMode (Renderable r, PropertyMode mode) {
      RenderProps props = createAndAssignProps (r);
      props.setPointColorMode (mode);
      r.setRenderProps (props);
   }

   public static void setPointSize (Renderable r, int size) {
      RenderProps props = createAndAssignProps (r);
      props.setPointSize (size);
      r.setRenderProps (props);
   }

   public static void setPointSizeMode (Renderable r, PropertyMode mode) {
      RenderProps props = createAndAssignProps (r);
      props.setPointSizeMode (mode);
      r.setRenderProps (props);
   }

   public static void setPointRadius (Renderable r, double radius) {
      RenderProps props = createAndAssignProps (r);
      props.setPointRadius (radius);
      r.setRenderProps (props);
   }

   public static void setPointRadiusMode (Renderable r, PropertyMode mode) {
      RenderProps props = createAndAssignProps (r);
      props.setPointRadiusMode (mode);
      r.setRenderProps (props);
   }

   public static void setPointSlices (Renderable r, int nslices) {
      RenderProps props = createAndAssignProps (r);
      props.setPointSlices (nslices);
      r.setRenderProps (props);
   }

   public static void setPointSlicesMode (Renderable r, PropertyMode mode) {
      RenderProps props = createAndAssignProps (r);
      props.setPointSlicesMode (mode);
      r.setRenderProps (props);
   }

   public static void setSphericalPoints (Renderable r, double rad, Color color) {
      RenderProps props = createAndAssignProps (r);
      props.setPointStyle (PointStyle.SPHERE);
      props.setPointRadius (rad);
      if (color != null) {
         props.setPointColor (color);
      }
      r.setRenderProps (props);
   }

   public static void setCylindricalLines (
      Renderable r, double rad, Color color) {

      RenderProps props = createAndAssignProps (r);
      props.setLineStyle (LineStyle.CYLINDER);
      props.setLineRadius (rad);
      if (color != null) {
         props.setLineColor (color);
      }
      r.setRenderProps (props);
   }

   public static void setEllipsoidalLines (
      Renderable r, double rad, Color color) {

      RenderProps props = createAndAssignProps (r);
      props.setLineStyle (LineStyle.ELLIPSOID);
      props.setLineRadius (rad);
      if (color != null) {
         props.setLineColor (color);
      }
      r.setRenderProps (props);
   }

   public static void setTextureEnabled (Renderable r, boolean enabled) {
      RenderProps props = createAndAssignProps (r);
      TextureProps tprops = props.getTextureProps();
      if (tprops == null) {
         tprops = new TextureProps();
         props.setTextureProps (tprops);
      }
      tprops.setEnabled (enabled);
      r.setRenderProps (props);
   }

   public static void setTextureEnabledMode (Renderable r, PropertyMode mode) {
      RenderProps props = createAndAssignProps (r);
      TextureProps tprops = createAndAssignTextureProps (props);
      tprops.setEnabledMode (mode);
      r.setRenderProps (props);
   }

   public static void setTextureMode (Renderable r, TextureProps.Mode mode) {
      RenderProps props = createAndAssignProps (r);
      TextureProps tprops = createAndAssignTextureProps (props);
      tprops.setMode (mode);
      r.setRenderProps (props);
   }

   public static void setTextureModeMode (Renderable r, PropertyMode mode) {
      RenderProps props = createAndAssignProps (r);
      TextureProps tprops = createAndAssignTextureProps (props);
      tprops.setModeMode (mode);
      r.setRenderProps (props);
   }

   public static void setTextureFileName (Renderable r, String fileName) {
      RenderProps props = createAndAssignProps (r);
      TextureProps tprops = createAndAssignTextureProps (props);
      tprops.setFileName (fileName);
      r.setRenderProps (props);
   }

   public static void setTextureFileNameMode (Renderable r, PropertyMode mode) {
      RenderProps props = createAndAssignProps (r);
      TextureProps tprops = createAndAssignTextureProps (props);
      tprops.setFileNameMode (mode);
      r.setRenderProps (props);
   }

   public static void setTextureSphereMappingEnabled (
      Renderable r, boolean enabled) {
      RenderProps props = createAndAssignProps (r);
      TextureProps tprops = createAndAssignTextureProps (props);
      tprops.setSphereMappingEnabled (enabled);
      r.setRenderProps (props);
   }

   public static void setTextureSphereMappingMode (
      Renderable r, PropertyMode mode) {
      RenderProps props = createAndAssignProps (r);
      TextureProps tprops = createAndAssignTextureProps (props);
      tprops.setSphereMappingMode (mode);
      r.setRenderProps (props);
   }

   public static void setTextureAutomatic (Renderable r, boolean enabled) {
      RenderProps props = createAndAssignProps (r);
      TextureProps tprops = createAndAssignTextureProps (props);
      tprops.setAutomatic (enabled);
      r.setRenderProps (props);
   }

   public static void setTextureAutomaticMode (Renderable r, PropertyMode mode) {
      RenderProps props = createAndAssignProps (r);
      TextureProps tprops = createAndAssignTextureProps (props);
      tprops.setAutomaticMode (mode);
      r.setRenderProps (props);
   }

   public static void setTextureSCoords (Renderable r, double[] scoords) {
      RenderProps props = createAndAssignProps (r);
      TextureProps tprops = createAndAssignTextureProps (props);
      tprops.setSCoords (scoords);
      r.setRenderProps (props);
   }

   public static void setTextureSCoordsMode (Renderable r, PropertyMode mode) {
      RenderProps props = createAndAssignProps (r);
      TextureProps tprops = createAndAssignTextureProps (props);
      tprops.setSCoordsMode (mode);
      r.setRenderProps (props);
   }

   public static void setTextureTCoords (Renderable r, double[] tcoords) {
      RenderProps props = createAndAssignProps (r);
      TextureProps tprops = createAndAssignTextureProps (props);
      tprops.setSCoords (tcoords);
      r.setRenderProps (props);
   }

   public static void setTextureTCoordsMode (Renderable r, PropertyMode mode) {
      RenderProps props = createAndAssignProps (r);
      TextureProps tprops = createAndAssignTextureProps (props);
      tprops.setSCoordsMode (mode);
      r.setRenderProps (props);
   }
   
   /**
    * Creates a set of render properties and initializes for use with
    * the specified host
    * 
    * @param host host object that has render properties
    * @param props the properties to copy and assign
    * @return the created render properties
    */
   public static RenderProps createAndInitRenderProps(HasRenderProps host, 
      RenderProps props) {
      if (props == null) {
         host.setRenderProps(null);
      } else {
         props = props.clone(); // create clone
            
         // propagate values
         if (host instanceof HasProperties) {
            RenderProps.initRenderProps(props, (HasProperties)host);
            PropertyUtils.updateCompositeProperty (
               (HasProperties)host, "renderProps", null, props);
         }
      }
      return props;
   }

}<|MERGE_RESOLUTION|>--- conflicted
+++ resolved
@@ -2135,17 +2135,6 @@
       myPointRadiusMode = r.myPointRadiusMode;
       myPointSlices = r.myPointSlices;
       myPointSlicesMode = r.myPointSlicesMode;
-
-<<<<<<< HEAD
-=======
-      clearAllDisplayLists();
-      
-      //taperedEllipsoidDisplayList = r.taperedEllipsoidDisplayList;
-      //sphereDisplayList = r.sphereDisplayList;    
-      //meshDisplayList = 0; // clear mesh display list
-      //edgeDisplayList = 0;
-
->>>>>>> c5502de3
    }
 
    public void setFaceMaterial(Material mat) {
@@ -2584,18 +2573,6 @@
       }
    }
 
-<<<<<<< HEAD
-=======
-   public void dispose() {
-      clearAllDisplayLists();
-   }
-
-   protected void finalize() throws Throwable {
-      dispose();
-      super.finalize();
-   }
-
->>>>>>> c5502de3
    protected String colorString (float[] color) {
       if (color == null) {
          return "null";
